--- conflicted
+++ resolved
@@ -1,58 +1,54 @@
-name:                 synquid
-version:              0.3
-synopsis:             Program Synthesis from Refinement Types
-description:          Synquid is a simple functional programming language with refinement types.
-                      In Synquid the programmer must provide the type signature for each top-level function,
-                      but can leave parts (or all) of the implementation out for the system to fill in.
--- license:
--- license-file:         LICENSE
-author:               Nadia Polikarpova
-maintainer:           nadia.polikarpova@gmail.com
-category:             Language
-build-type:           Simple
-extra-source-files:   README.md
-cabal-version:        >=1.10
-
-flag synquid
-  Description: Build the synquid executable
-  Default:     True
-
-executable synquid
-  main-is:            Synquid.hs
-
-  other-extensions:   TemplateHaskell
-                    , Rank2Types
-                    , FlexibleInstances
-                    , TypeSynonymInstances
-                    , FlexibleContexts
-
-  build-depends:      base >=4.6 && <4.9
-                    , containers >=0.5 && <0.6
-                    , mtl >=2.2 && <2.3
-                    , transformers >=0.3 && <0.5
-                    , transformers-compat ==0.4.*
-                    , lens >=3.7
-                    , ansi-wl-pprint >=0.6 && <0.7
-                    , ansi-terminal >=0.6
-                    , html ==1.*
-                    , bimap >= 0.2
-                    , z3 > 4.0
-                    , logict >= 0.5
-                    , parsec == 3.1.*
-                    , indents == 0.3.*
-                    , cmdargs ==0.10.*
-                    , filepath
-                    , time
-<<<<<<< HEAD
-                    , haskell-src
-=======
-                    , haskell-src-exts
-                    , safe
->>>>>>> d229db1b
-
-  ghc-options: -O2
-
-  hs-source-dirs:     src
-  default-language:   Haskell2010
-  If !flag(synquid)
-    buildable: False
+name:                 synquid
+version:              0.3
+synopsis:             Program Synthesis from Refinement Types
+description:          Synquid is a simple functional programming language with refinement types.
+                      In Synquid the programmer must provide the type signature for each top-level function,
+                      but can leave parts (or all) of the implementation out for the system to fill in.
+-- license:
+-- license-file:         LICENSE
+author:               Nadia Polikarpova
+maintainer:           nadia.polikarpova@gmail.com
+category:             Language
+build-type:           Simple
+extra-source-files:   README.md
+cabal-version:        >=1.10
+
+flag synquid
+  Description: Build the synquid executable
+  Default:     True
+
+executable synquid
+  main-is:            Synquid.hs
+
+  other-extensions:   TemplateHaskell
+                    , Rank2Types
+                    , FlexibleInstances
+                    , TypeSynonymInstances
+                    , FlexibleContexts
+
+  build-depends:      base >=4.6 && <4.9
+                    , containers >=0.5 && <0.6
+                    , mtl >=2.2 && <2.3
+                    , transformers >=0.3 && <0.5
+                    , transformers-compat ==0.4.*
+                    , lens >=3.7
+                    , ansi-wl-pprint >=0.6 && <0.7
+                    , ansi-terminal >=0.6
+                    , html ==1.*
+                    , bimap >= 0.2
+                    , z3 > 4.0
+                    , logict >= 0.5
+                    , parsec == 3.1.*
+                    , indents == 0.3.*
+                    , cmdargs ==0.10.*
+                    , filepath
+                    , time
+                    , haskell-src-exts
+                    , safe
+
+  ghc-options: -O2
+
+  hs-source-dirs:     src
+  default-language:   Haskell2010
+  If !flag(synquid)
+    buildable: False