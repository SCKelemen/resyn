{-# LANGUAGE TemplateHaskell, Rank2Types #-}

-- | Formulas of the refinement logic
module Synquid.Logic where

import Synquid.Util

import Data.Tuple
import qualified Data.Set as Set
import Data.Set (Set)
import qualified Data.Map as Map
import Data.Map (Map)

import Control.Lens hiding (both)
import Control.Monad

-- | Identifiers
type Id = String

<<<<<<< HEAD
-- | Base types  
data BaseType = BoolT | IntT | UnknownT | TypeVarT Id | DatatypeT Id | SetT BaseType
=======
-- | Sorts
data Sort = BoolS | IntS | UninterpretedS Id | SetS Sort
>>>>>>> ab1c20ff
  deriving (Eq, Ord)
  
isSetS (SetS _) = True
isSetS _ = False

{- Formulas of the refinement logic -}

-- | Unary operators
data UnOp = Neg | Not
  deriving (Eq, Ord)

-- | Binary operators  
data BinOp = 
    Times | Plus | Minus |          -- ^ Int -> Int -> Int     
    Eq | Neq |                      -- ^ a -> a -> Bool
    Lt | Le | Gt | Ge |             -- ^ Int -> Int -> Bool
    And | Or | Implies | Iff |      -- ^ Bool -> Bool -> Bool
    Union | Intersect | Diff |      -- ^ Set -> Set -> Set
    Member | Subset                 -- ^ Int/Set -> Set -> Bool
  deriving (Eq, Ord)
  
-- | Variable substitution  
type Substitution = Map Id Formula

-- | 'inverse' @s@ : inverse of substitution @s@, provided that the range of @s@ only contains variables
inverse :: Substitution -> Substitution
inverse s = Map.fromList [(y, Var b x) | (x, Var b y) <- Map.toList s]

-- | Formulas of the refinement logic
data Formula =
  BoolLit Bool |                      -- ^ Boolean literal  
  IntLit Integer |                    -- ^ Integer literal
  SetLit Sort [Formula] |             -- ^ Set literal
  Var Sort Id |                       -- ^ Input variable (universally quantified first-order variable)
  Unknown Substitution Id |           -- ^ Predicate unknown (with a pending substitution)
  Unary UnOp Formula |                -- ^ Unary expression  
  Binary BinOp Formula Formula |      -- ^ Binary expression
  Measure Sort Id Formula             -- ^ Measure application
  deriving (Eq, Ord)
  
valueVarName = "_v"
unknownName (Unknown _ name) = name
varName (Var _ name) = name
varType (Var t _) = t
  
ftrue = BoolLit True
ffalse = BoolLit False
boolVar = Var BoolS
valBool = boolVar valueVarName
intVar = Var IntS
valInt = intVar valueVarName
vartVar n = Var (UninterpretedS n)
valVart n = vartVar n valueVarName
fneg = Unary Neg
fnot = Unary Not
(|*|) = Binary Times
(|+|) = Binary Plus
(|-|) = Binary Minus
(|=|) = Binary Eq
(|/=|) = Binary Neq
(|<|) = Binary Lt
(|<=|) = Binary Le
(|>|) = Binary Gt
(|>=|) = Binary Ge
(|&|) = Binary And
(|||) = Binary Or
(|=>|) = Binary Implies
(|<=>|) = Binary Iff

andClean l r = if l == ftrue then r else (if r == ftrue then l else l |&| r)    
orClean l r = if l == ffalse then r else (if r == ffalse then l else l ||| r)    
conjunction fmls = foldr andClean ftrue (Set.toList fmls)
disjunction fmls = foldr orClean ffalse (Set.toList fmls)

(/+/) = Binary Union
(/*/) = Binary Intersect
(/-/) = Binary Diff
fin = Binary Member
(/<=/) = Binary Subset

infixl 9 |*|
infixl 8 |+|, |-|, /+/, /-/, /*/
infixl 7 |=|, |/=|, |<|, |<=|, |>|, |>=|, /<=/
infixl 6 |&|, |||
infixr 5 |=>|
infix 4 |<=>|
  
-- | 'varsOf' @fml@ : set of all input variables of @fml@
varsOf :: Formula -> Set Formula
varsOf (SetLit _ elems) = Set.unions $ map varsOf elems
varsOf v@(Var _ _) = Set.singleton v
varsOf (Unary _ e) = varsOf e
varsOf (Binary _ e1 e2) = varsOf e1 `Set.union` varsOf e2
varsOf (Measure _ _ e) = varsOf e
varsOf _ = Set.empty

-- | 'unknownsOf' @fml@ : set of all predicate unknowns of @fml@
unknownsOf :: Formula -> Set Formula
unknownsOf u@(Unknown _ _) = Set.singleton u
unknownsOf (Unary Not e) = unknownsOf e
unknownsOf (Binary _ e1 e2) = Set.union (unknownsOf e1) (unknownsOf e2 )
unknownsOf _ = Set.empty

-- | 'posNegUnknowns' @fml@: sets of positive and negative predicate unknowns in @fml@
posNegUnknowns :: Formula -> (Set Id, Set Id)
posNegUnknowns (Unknown _ u) = (Set.singleton u, Set.empty)
posNegUnknowns (Unary Not e) = swap $ posNegUnknowns e
posNegUnknowns (Binary Implies e1 e2) = both2 Set.union (swap $ posNegUnknowns e1) (posNegUnknowns e2)
posNegUnknowns (Binary Iff e1 e2) = both2 Set.union (posNegUnknowns $ Binary Implies e1 e2) (posNegUnknowns $ Binary Implies e2 e1)
posNegUnknowns (Binary _ e1 e2) = both2 Set.union (posNegUnknowns e1) (posNegUnknowns e2)
posNegUnknowns _ = (Set.empty, Set.empty)

posUnknowns = fst . posNegUnknowns
negUnknowns = snd . posNegUnknowns

-- | 'leftHandSide' @fml@ : left-hand side of a binary expression
leftHandSide (Binary _ l _) = l
-- | 'rightHandSide' @fml@ : right-hand side of a binary expression
rightHandSide (Binary _ _ r) = r

conjunctsOf (Binary And l r) = conjunctsOf l `Set.union` conjunctsOf r
conjunctsOf f = Set.singleton f

-- | Base type of a term in the refinement logic
sortOf :: Formula -> Maybe Sort
sortOf (BoolLit _)                            = Just BoolS
sortOf (IntLit _)                             = Just IntS
sortOf (SetLit b es)                          = mapM_ (\e -> sortOf e >>= guard . (== b)) es >> return (SetS b)  
sortOf (Var s _ )                             = Just s
sortOf (Unknown _ _)                          = Just BoolS
sortOf (Unary op e)
  | op == Neg                                 = (sortOf e >>= guard . (== IntS)) >> return IntS
  | otherwise                                 = (sortOf e >>= guard . (== BoolS)) >> return BoolS
sortOf (Binary op e1 e2)
  | op == Times || op == Plus || op == Minus            = do l <- sortOf e1; guard (l == IntS); r <- sortOf e2; guard (r == IntS); return IntS
  | op == Eq  || op == Neq                              = do l <- sortOf e1; r <- sortOf e2; guard (l == r); return BoolS
  -- | op == Lt || op == Le || op == Gt || op == Ge        = do l <- sortOf e1; guard (l == IntS); r <- sortOf e2; guard (r == IntS); return BoolS
  | op == Lt || op == Le || op == Gt || op == Ge        = do l <- sortOf e1; r <- sortOf e2; guard (l == r); return BoolS -- make comparisons generic
  | op == And || op == Or || op == Implies || op == Iff = do l <- sortOf e1; guard (l == BoolS); r <- sortOf e2; guard (r == BoolS); return BoolS
  | op == Union || op == Intersect || op == Diff        = do l <- sortOf e1; guard (isSetS l); r <- sortOf e2; guard (r == l); return l
  | op == Member                                        = do l <- sortOf e1; r <- sortOf e2; guard (r == SetS l); return BoolS 
  | op == Subset                                        = do l <- sortOf e1; guard (isSetS l); r <- sortOf e2; guard (r == l); return BoolS
sortOf (Measure s _ _)                    = Just $ s
  
-- | 'substitute' @subst fml@: Replace first-order variables in @fml@ according to @subst@
substitute :: Substitution -> Formula -> Formula
substitute subst fml = case fml of
  SetLit b elems -> SetLit b $ map (substitute subst) elems
  Var _ name -> case Map.lookup name subst of
    Just f -> f
    Nothing -> fml
  Unknown s name -> Unknown (s `compose` subst) name 
  Unary op fml' -> Unary op (substitute subst fml')
  Binary op fml1 fml2 -> Binary op (substitute subst fml1) (substitute subst fml2)
  Measure b name arg -> Measure b name (substitute subst arg)
  otherwise -> fml
  where
    compose old new = if Map.null old
      then new
      else if Map.null new
        then old
        else  let ((x, Var b y), old') = Map.deleteFindMin old
              in case Map.lookup y new of
                Nothing -> Map.insert x (Var b y) $ compose old' new
                Just (Var b' v) -> if b == b' 
                  then Map.insert x (Var b v) $ compose old' (Map.delete y new)
                  else error "Base type mismatch when composing pending substitutions"
                  
extractPrimitiveConst v@(Var IntS name) = case reads name of
  [] -> v
  (i, _):_ -> IntLit i
extractPrimitiveConst v = v                    
                  
{- Qualifiers -}

-- | Search space for valuations of a single unknown
data QSpace = QSpace {
    _qualifiers :: [Formula],         -- ^ Qualifiers 
    _maxCount :: Int                  -- ^ Maximum number of qualifiers in a valuation
  }

makeLenses ''QSpace  

emptyQSpace = QSpace [] 0
  
-- | Mapping from unknowns to their search spaces
type QMap = Map Id QSpace

-- | 'lookupQuals' @quals g u@: get @g@ component of the search space for unknown @u@ in @quals@
lookupQuals :: QMap -> Getter QSpace a -> Formula -> a
lookupQuals quals g (Unknown _ u) = case Map.lookup u quals of
  Just qs -> view g qs
  Nothing -> error $ unwords ["lookupQuals: missing qualifiers for unknown", u]
  
lookupQualsSubst :: QMap -> Formula -> [Formula]
lookupQualsSubst quals u@(Unknown s _) = concatMap go $ lookupQuals quals (to (over qualifiers (map (substitute s))) . qualifiers) u
  where
    go u@(Unknown _ _) = lookupQualsSubst quals u
    go fml = [fml]
  
  
{- Solutions -}  

-- | Valuation of a predicate unknown as a set of qualifiers
type Valuation = Set Formula

-- | Mapping from predicate unknowns to their valuations
type Solution = Map Id Valuation
  
-- | 'topSolution' @qmap@ : top of the solution lattice (maps every unknown in the domain of @qmap@ to the empty set of qualifiers)
topSolution :: QMap -> Solution
topSolution quals = constMap (Map.keysSet quals) Set.empty

-- | 'valuation' @sol u@ : valuation of @u@ in @sol@
valuation :: Solution -> Formula -> Valuation
valuation sol (Unknown s u) = case Map.lookup u sol of
  Just quals -> Set.map (substitute s) quals
  Nothing -> error $ unwords ["valuation: no value for unknown", u]

-- | 'applySolution' @sol fml@ : Substitute solutions from sol for all predicate variables in fml
applySolution :: Solution -> Formula -> Formula   
applySolution sol fml = case fml of
  Unknown s ident -> case Map.lookup ident sol of
    Just quals -> substitute s $ conjunction quals
    Nothing -> fml
  Unary op fml' -> Unary op (applySolution sol fml')
  Binary op fml1 fml2 -> Binary op (applySolution sol fml1) (applySolution sol fml2)
  otherwise -> fml
      
-- | 'merge' @sol sol'@ : element-wise conjunction of @sol@ and @sol'@
merge :: Solution -> Solution -> Solution      
merge sol sol' = Map.unionWith Set.union sol sol'

{- Solution Candidates -}

-- | Solution candidate
data Candidate = Candidate {
    solution :: Solution,
    validConstraints :: Set Formula,
    invalidConstraints :: Set Formula,
    label :: String
  } deriving (Eq, Ord)
<|MERGE_RESOLUTION|>--- conflicted
+++ resolved
@@ -1,268 +1,263 @@
-{-# LANGUAGE TemplateHaskell, Rank2Types #-}
-
--- | Formulas of the refinement logic
-module Synquid.Logic where
-
-import Synquid.Util
-
-import Data.Tuple
-import qualified Data.Set as Set
-import Data.Set (Set)
-import qualified Data.Map as Map
-import Data.Map (Map)
-
-import Control.Lens hiding (both)
-import Control.Monad
-
--- | Identifiers
-type Id = String
-
-<<<<<<< HEAD
--- | Base types  
-data BaseType = BoolT | IntT | UnknownT | TypeVarT Id | DatatypeT Id | SetT BaseType
-=======
--- | Sorts
-data Sort = BoolS | IntS | UninterpretedS Id | SetS Sort
->>>>>>> ab1c20ff
-  deriving (Eq, Ord)
-  
-isSetS (SetS _) = True
-isSetS _ = False
-
-{- Formulas of the refinement logic -}
-
--- | Unary operators
-data UnOp = Neg | Not
-  deriving (Eq, Ord)
-
--- | Binary operators  
-data BinOp = 
-    Times | Plus | Minus |          -- ^ Int -> Int -> Int     
-    Eq | Neq |                      -- ^ a -> a -> Bool
-    Lt | Le | Gt | Ge |             -- ^ Int -> Int -> Bool
-    And | Or | Implies | Iff |      -- ^ Bool -> Bool -> Bool
-    Union | Intersect | Diff |      -- ^ Set -> Set -> Set
-    Member | Subset                 -- ^ Int/Set -> Set -> Bool
-  deriving (Eq, Ord)
-  
--- | Variable substitution  
-type Substitution = Map Id Formula
-
--- | 'inverse' @s@ : inverse of substitution @s@, provided that the range of @s@ only contains variables
-inverse :: Substitution -> Substitution
-inverse s = Map.fromList [(y, Var b x) | (x, Var b y) <- Map.toList s]
-
--- | Formulas of the refinement logic
-data Formula =
-  BoolLit Bool |                      -- ^ Boolean literal  
-  IntLit Integer |                    -- ^ Integer literal
-  SetLit Sort [Formula] |             -- ^ Set literal
-  Var Sort Id |                       -- ^ Input variable (universally quantified first-order variable)
-  Unknown Substitution Id |           -- ^ Predicate unknown (with a pending substitution)
-  Unary UnOp Formula |                -- ^ Unary expression  
-  Binary BinOp Formula Formula |      -- ^ Binary expression
-  Measure Sort Id Formula             -- ^ Measure application
-  deriving (Eq, Ord)
-  
-valueVarName = "_v"
-unknownName (Unknown _ name) = name
-varName (Var _ name) = name
-varType (Var t _) = t
-  
-ftrue = BoolLit True
-ffalse = BoolLit False
-boolVar = Var BoolS
-valBool = boolVar valueVarName
-intVar = Var IntS
-valInt = intVar valueVarName
-vartVar n = Var (UninterpretedS n)
-valVart n = vartVar n valueVarName
-fneg = Unary Neg
-fnot = Unary Not
-(|*|) = Binary Times
-(|+|) = Binary Plus
-(|-|) = Binary Minus
-(|=|) = Binary Eq
-(|/=|) = Binary Neq
-(|<|) = Binary Lt
-(|<=|) = Binary Le
-(|>|) = Binary Gt
-(|>=|) = Binary Ge
-(|&|) = Binary And
-(|||) = Binary Or
-(|=>|) = Binary Implies
-(|<=>|) = Binary Iff
-
-andClean l r = if l == ftrue then r else (if r == ftrue then l else l |&| r)    
-orClean l r = if l == ffalse then r else (if r == ffalse then l else l ||| r)    
-conjunction fmls = foldr andClean ftrue (Set.toList fmls)
-disjunction fmls = foldr orClean ffalse (Set.toList fmls)
-
-(/+/) = Binary Union
-(/*/) = Binary Intersect
-(/-/) = Binary Diff
-fin = Binary Member
-(/<=/) = Binary Subset
-
-infixl 9 |*|
-infixl 8 |+|, |-|, /+/, /-/, /*/
-infixl 7 |=|, |/=|, |<|, |<=|, |>|, |>=|, /<=/
-infixl 6 |&|, |||
-infixr 5 |=>|
-infix 4 |<=>|
-  
--- | 'varsOf' @fml@ : set of all input variables of @fml@
-varsOf :: Formula -> Set Formula
-varsOf (SetLit _ elems) = Set.unions $ map varsOf elems
-varsOf v@(Var _ _) = Set.singleton v
-varsOf (Unary _ e) = varsOf e
-varsOf (Binary _ e1 e2) = varsOf e1 `Set.union` varsOf e2
-varsOf (Measure _ _ e) = varsOf e
-varsOf _ = Set.empty
-
--- | 'unknownsOf' @fml@ : set of all predicate unknowns of @fml@
-unknownsOf :: Formula -> Set Formula
-unknownsOf u@(Unknown _ _) = Set.singleton u
-unknownsOf (Unary Not e) = unknownsOf e
-unknownsOf (Binary _ e1 e2) = Set.union (unknownsOf e1) (unknownsOf e2 )
-unknownsOf _ = Set.empty
-
--- | 'posNegUnknowns' @fml@: sets of positive and negative predicate unknowns in @fml@
-posNegUnknowns :: Formula -> (Set Id, Set Id)
-posNegUnknowns (Unknown _ u) = (Set.singleton u, Set.empty)
-posNegUnknowns (Unary Not e) = swap $ posNegUnknowns e
-posNegUnknowns (Binary Implies e1 e2) = both2 Set.union (swap $ posNegUnknowns e1) (posNegUnknowns e2)
-posNegUnknowns (Binary Iff e1 e2) = both2 Set.union (posNegUnknowns $ Binary Implies e1 e2) (posNegUnknowns $ Binary Implies e2 e1)
-posNegUnknowns (Binary _ e1 e2) = both2 Set.union (posNegUnknowns e1) (posNegUnknowns e2)
-posNegUnknowns _ = (Set.empty, Set.empty)
-
-posUnknowns = fst . posNegUnknowns
-negUnknowns = snd . posNegUnknowns
-
--- | 'leftHandSide' @fml@ : left-hand side of a binary expression
-leftHandSide (Binary _ l _) = l
--- | 'rightHandSide' @fml@ : right-hand side of a binary expression
-rightHandSide (Binary _ _ r) = r
-
-conjunctsOf (Binary And l r) = conjunctsOf l `Set.union` conjunctsOf r
-conjunctsOf f = Set.singleton f
-
--- | Base type of a term in the refinement logic
-sortOf :: Formula -> Maybe Sort
-sortOf (BoolLit _)                            = Just BoolS
-sortOf (IntLit _)                             = Just IntS
-sortOf (SetLit b es)                          = mapM_ (\e -> sortOf e >>= guard . (== b)) es >> return (SetS b)  
-sortOf (Var s _ )                             = Just s
-sortOf (Unknown _ _)                          = Just BoolS
-sortOf (Unary op e)
-  | op == Neg                                 = (sortOf e >>= guard . (== IntS)) >> return IntS
-  | otherwise                                 = (sortOf e >>= guard . (== BoolS)) >> return BoolS
-sortOf (Binary op e1 e2)
-  | op == Times || op == Plus || op == Minus            = do l <- sortOf e1; guard (l == IntS); r <- sortOf e2; guard (r == IntS); return IntS
-  | op == Eq  || op == Neq                              = do l <- sortOf e1; r <- sortOf e2; guard (l == r); return BoolS
-  -- | op == Lt || op == Le || op == Gt || op == Ge        = do l <- sortOf e1; guard (l == IntS); r <- sortOf e2; guard (r == IntS); return BoolS
-  | op == Lt || op == Le || op == Gt || op == Ge        = do l <- sortOf e1; r <- sortOf e2; guard (l == r); return BoolS -- make comparisons generic
-  | op == And || op == Or || op == Implies || op == Iff = do l <- sortOf e1; guard (l == BoolS); r <- sortOf e2; guard (r == BoolS); return BoolS
-  | op == Union || op == Intersect || op == Diff        = do l <- sortOf e1; guard (isSetS l); r <- sortOf e2; guard (r == l); return l
-  | op == Member                                        = do l <- sortOf e1; r <- sortOf e2; guard (r == SetS l); return BoolS 
-  | op == Subset                                        = do l <- sortOf e1; guard (isSetS l); r <- sortOf e2; guard (r == l); return BoolS
-sortOf (Measure s _ _)                    = Just $ s
-  
--- | 'substitute' @subst fml@: Replace first-order variables in @fml@ according to @subst@
-substitute :: Substitution -> Formula -> Formula
-substitute subst fml = case fml of
-  SetLit b elems -> SetLit b $ map (substitute subst) elems
-  Var _ name -> case Map.lookup name subst of
-    Just f -> f
-    Nothing -> fml
-  Unknown s name -> Unknown (s `compose` subst) name 
-  Unary op fml' -> Unary op (substitute subst fml')
-  Binary op fml1 fml2 -> Binary op (substitute subst fml1) (substitute subst fml2)
-  Measure b name arg -> Measure b name (substitute subst arg)
-  otherwise -> fml
-  where
-    compose old new = if Map.null old
-      then new
-      else if Map.null new
-        then old
-        else  let ((x, Var b y), old') = Map.deleteFindMin old
-              in case Map.lookup y new of
-                Nothing -> Map.insert x (Var b y) $ compose old' new
-                Just (Var b' v) -> if b == b' 
-                  then Map.insert x (Var b v) $ compose old' (Map.delete y new)
-                  else error "Base type mismatch when composing pending substitutions"
-                  
-extractPrimitiveConst v@(Var IntS name) = case reads name of
-  [] -> v
-  (i, _):_ -> IntLit i
-extractPrimitiveConst v = v                    
-                  
-{- Qualifiers -}
-
--- | Search space for valuations of a single unknown
-data QSpace = QSpace {
-    _qualifiers :: [Formula],         -- ^ Qualifiers 
-    _maxCount :: Int                  -- ^ Maximum number of qualifiers in a valuation
-  }
-
-makeLenses ''QSpace  
-
-emptyQSpace = QSpace [] 0
-  
--- | Mapping from unknowns to their search spaces
-type QMap = Map Id QSpace
-
--- | 'lookupQuals' @quals g u@: get @g@ component of the search space for unknown @u@ in @quals@
-lookupQuals :: QMap -> Getter QSpace a -> Formula -> a
-lookupQuals quals g (Unknown _ u) = case Map.lookup u quals of
-  Just qs -> view g qs
-  Nothing -> error $ unwords ["lookupQuals: missing qualifiers for unknown", u]
-  
-lookupQualsSubst :: QMap -> Formula -> [Formula]
-lookupQualsSubst quals u@(Unknown s _) = concatMap go $ lookupQuals quals (to (over qualifiers (map (substitute s))) . qualifiers) u
-  where
-    go u@(Unknown _ _) = lookupQualsSubst quals u
-    go fml = [fml]
-  
-  
-{- Solutions -}  
-
--- | Valuation of a predicate unknown as a set of qualifiers
-type Valuation = Set Formula
-
--- | Mapping from predicate unknowns to their valuations
-type Solution = Map Id Valuation
-  
--- | 'topSolution' @qmap@ : top of the solution lattice (maps every unknown in the domain of @qmap@ to the empty set of qualifiers)
-topSolution :: QMap -> Solution
-topSolution quals = constMap (Map.keysSet quals) Set.empty
-
--- | 'valuation' @sol u@ : valuation of @u@ in @sol@
-valuation :: Solution -> Formula -> Valuation
-valuation sol (Unknown s u) = case Map.lookup u sol of
-  Just quals -> Set.map (substitute s) quals
-  Nothing -> error $ unwords ["valuation: no value for unknown", u]
-
--- | 'applySolution' @sol fml@ : Substitute solutions from sol for all predicate variables in fml
-applySolution :: Solution -> Formula -> Formula   
-applySolution sol fml = case fml of
-  Unknown s ident -> case Map.lookup ident sol of
-    Just quals -> substitute s $ conjunction quals
-    Nothing -> fml
-  Unary op fml' -> Unary op (applySolution sol fml')
-  Binary op fml1 fml2 -> Binary op (applySolution sol fml1) (applySolution sol fml2)
-  otherwise -> fml
-      
--- | 'merge' @sol sol'@ : element-wise conjunction of @sol@ and @sol'@
-merge :: Solution -> Solution -> Solution      
-merge sol sol' = Map.unionWith Set.union sol sol'
-
-{- Solution Candidates -}
-
--- | Solution candidate
-data Candidate = Candidate {
-    solution :: Solution,
-    validConstraints :: Set Formula,
-    invalidConstraints :: Set Formula,
-    label :: String
-  } deriving (Eq, Ord)
+{-# LANGUAGE TemplateHaskell, Rank2Types #-}
+
+-- | Formulas of the refinement logic
+module Synquid.Logic where
+
+import Synquid.Util
+
+import Data.Tuple
+import qualified Data.Set as Set
+import Data.Set (Set)
+import qualified Data.Map as Map
+import Data.Map (Map)
+
+import Control.Lens hiding (both)
+import Control.Monad
+
+-- | Identifiers
+type Id = String
+
+-- | Sorts
+data Sort = BoolS | IntS | UninterpretedS Id | SetS Sort
+  deriving (Eq, Ord)
+  
+isSetS (SetS _) = True
+isSetS _ = False
+
+{- Formulas of the refinement logic -}
+
+-- | Unary operators
+data UnOp = Neg | Not
+  deriving (Eq, Ord)
+
+-- | Binary operators  
+data BinOp = 
+    Times | Plus | Minus |          -- ^ Int -> Int -> Int     
+    Eq | Neq |                      -- ^ a -> a -> Bool
+    Lt | Le | Gt | Ge |             -- ^ Int -> Int -> Bool
+    And | Or | Implies | Iff |      -- ^ Bool -> Bool -> Bool
+    Union | Intersect | Diff |      -- ^ Set -> Set -> Set
+    Member | Subset                 -- ^ Int/Set -> Set -> Bool
+  deriving (Eq, Ord)
+  
+-- | Variable substitution  
+type Substitution = Map Id Formula
+
+-- | 'inverse' @s@ : inverse of substitution @s@, provided that the range of @s@ only contains variables
+inverse :: Substitution -> Substitution
+inverse s = Map.fromList [(y, Var b x) | (x, Var b y) <- Map.toList s]
+
+-- | Formulas of the refinement logic
+data Formula =
+  BoolLit Bool |                      -- ^ Boolean literal  
+  IntLit Integer |                    -- ^ Integer literal
+  SetLit Sort [Formula] |             -- ^ Set literal
+  Var Sort Id |                       -- ^ Input variable (universally quantified first-order variable)
+  Unknown Substitution Id |           -- ^ Predicate unknown (with a pending substitution)
+  Unary UnOp Formula |                -- ^ Unary expression  
+  Binary BinOp Formula Formula |      -- ^ Binary expression
+  Measure Sort Id Formula             -- ^ Measure application
+  deriving (Eq, Ord)
+  
+valueVarName = "_v"
+unknownName (Unknown _ name) = name
+varName (Var _ name) = name
+varType (Var t _) = t
+  
+ftrue = BoolLit True
+ffalse = BoolLit False
+boolVar = Var BoolS
+valBool = boolVar valueVarName
+intVar = Var IntS
+valInt = intVar valueVarName
+vartVar n = Var (UninterpretedS n)
+valVart n = vartVar n valueVarName
+fneg = Unary Neg
+fnot = Unary Not
+(|*|) = Binary Times
+(|+|) = Binary Plus
+(|-|) = Binary Minus
+(|=|) = Binary Eq
+(|/=|) = Binary Neq
+(|<|) = Binary Lt
+(|<=|) = Binary Le
+(|>|) = Binary Gt
+(|>=|) = Binary Ge
+(|&|) = Binary And
+(|||) = Binary Or
+(|=>|) = Binary Implies
+(|<=>|) = Binary Iff
+
+andClean l r = if l == ftrue then r else (if r == ftrue then l else l |&| r)    
+orClean l r = if l == ffalse then r else (if r == ffalse then l else l ||| r)    
+conjunction fmls = foldr andClean ftrue (Set.toList fmls)
+disjunction fmls = foldr orClean ffalse (Set.toList fmls)
+
+(/+/) = Binary Union
+(/*/) = Binary Intersect
+(/-/) = Binary Diff
+fin = Binary Member
+(/<=/) = Binary Subset
+
+infixl 9 |*|
+infixl 8 |+|, |-|, /+/, /-/, /*/
+infixl 7 |=|, |/=|, |<|, |<=|, |>|, |>=|, /<=/
+infixl 6 |&|, |||
+infixr 5 |=>|
+infix 4 |<=>|
+  
+-- | 'varsOf' @fml@ : set of all input variables of @fml@
+varsOf :: Formula -> Set Formula
+varsOf (SetLit _ elems) = Set.unions $ map varsOf elems
+varsOf v@(Var _ _) = Set.singleton v
+varsOf (Unary _ e) = varsOf e
+varsOf (Binary _ e1 e2) = varsOf e1 `Set.union` varsOf e2
+varsOf (Measure _ _ e) = varsOf e
+varsOf _ = Set.empty
+
+-- | 'unknownsOf' @fml@ : set of all predicate unknowns of @fml@
+unknownsOf :: Formula -> Set Formula
+unknownsOf u@(Unknown _ _) = Set.singleton u
+unknownsOf (Unary Not e) = unknownsOf e
+unknownsOf (Binary _ e1 e2) = Set.union (unknownsOf e1) (unknownsOf e2 )
+unknownsOf _ = Set.empty
+
+-- | 'posNegUnknowns' @fml@: sets of positive and negative predicate unknowns in @fml@
+posNegUnknowns :: Formula -> (Set Id, Set Id)
+posNegUnknowns (Unknown _ u) = (Set.singleton u, Set.empty)
+posNegUnknowns (Unary Not e) = swap $ posNegUnknowns e
+posNegUnknowns (Binary Implies e1 e2) = both2 Set.union (swap $ posNegUnknowns e1) (posNegUnknowns e2)
+posNegUnknowns (Binary Iff e1 e2) = both2 Set.union (posNegUnknowns $ Binary Implies e1 e2) (posNegUnknowns $ Binary Implies e2 e1)
+posNegUnknowns (Binary _ e1 e2) = both2 Set.union (posNegUnknowns e1) (posNegUnknowns e2)
+posNegUnknowns _ = (Set.empty, Set.empty)
+
+posUnknowns = fst . posNegUnknowns
+negUnknowns = snd . posNegUnknowns
+
+-- | 'leftHandSide' @fml@ : left-hand side of a binary expression
+leftHandSide (Binary _ l _) = l
+-- | 'rightHandSide' @fml@ : right-hand side of a binary expression
+rightHandSide (Binary _ _ r) = r
+
+conjunctsOf (Binary And l r) = conjunctsOf l `Set.union` conjunctsOf r
+conjunctsOf f = Set.singleton f
+
+-- | Base type of a term in the refinement logic
+sortOf :: Formula -> Maybe Sort
+sortOf (BoolLit _)                            = Just BoolS
+sortOf (IntLit _)                             = Just IntS
+sortOf (SetLit b es)                          = mapM_ (\e -> sortOf e >>= guard . (== b)) es >> return (SetS b)  
+sortOf (Var s _ )                             = Just s
+sortOf (Unknown _ _)                          = Just BoolS
+sortOf (Unary op e)
+  | op == Neg                                 = (sortOf e >>= guard . (== IntS)) >> return IntS
+  | otherwise                                 = (sortOf e >>= guard . (== BoolS)) >> return BoolS
+sortOf (Binary op e1 e2)
+  | op == Times || op == Plus || op == Minus            = do l <- sortOf e1; guard (l == IntS); r <- sortOf e2; guard (r == IntS); return IntS
+  | op == Eq  || op == Neq                              = do l <- sortOf e1; r <- sortOf e2; guard (l == r); return BoolS
+  -- | op == Lt || op == Le || op == Gt || op == Ge        = do l <- sortOf e1; guard (l == IntS); r <- sortOf e2; guard (r == IntS); return BoolS
+  | op == Lt || op == Le || op == Gt || op == Ge        = do l <- sortOf e1; r <- sortOf e2; guard (l == r); return BoolS -- make comparisons generic
+  | op == And || op == Or || op == Implies || op == Iff = do l <- sortOf e1; guard (l == BoolS); r <- sortOf e2; guard (r == BoolS); return BoolS
+  | op == Union || op == Intersect || op == Diff        = do l <- sortOf e1; guard (isSetS l); r <- sortOf e2; guard (r == l); return l
+  | op == Member                                        = do l <- sortOf e1; r <- sortOf e2; guard (r == SetS l); return BoolS 
+  | op == Subset                                        = do l <- sortOf e1; guard (isSetS l); r <- sortOf e2; guard (r == l); return BoolS
+sortOf (Measure s _ _)                    = Just $ s
+  
+-- | 'substitute' @subst fml@: Replace first-order variables in @fml@ according to @subst@
+substitute :: Substitution -> Formula -> Formula
+substitute subst fml = case fml of
+  SetLit b elems -> SetLit b $ map (substitute subst) elems
+  Var _ name -> case Map.lookup name subst of
+    Just f -> f
+    Nothing -> fml
+  Unknown s name -> Unknown (s `compose` subst) name 
+  Unary op fml' -> Unary op (substitute subst fml')
+  Binary op fml1 fml2 -> Binary op (substitute subst fml1) (substitute subst fml2)
+  Measure b name arg -> Measure b name (substitute subst arg)
+  otherwise -> fml
+  where
+    compose old new = if Map.null old
+      then new
+      else if Map.null new
+        then old
+        else  let ((x, Var b y), old') = Map.deleteFindMin old
+              in case Map.lookup y new of
+                Nothing -> Map.insert x (Var b y) $ compose old' new
+                Just (Var b' v) -> if b == b' 
+                  then Map.insert x (Var b v) $ compose old' (Map.delete y new)
+                  else error "Base type mismatch when composing pending substitutions"
+                  
+extractPrimitiveConst v@(Var IntS name) = case reads name of
+  [] -> v
+  (i, _):_ -> IntLit i
+extractPrimitiveConst v = v                    
+                  
+{- Qualifiers -}
+
+-- | Search space for valuations of a single unknown
+data QSpace = QSpace {
+    _qualifiers :: [Formula],         -- ^ Qualifiers 
+    _maxCount :: Int                  -- ^ Maximum number of qualifiers in a valuation
+  }
+
+makeLenses ''QSpace  
+
+emptyQSpace = QSpace [] 0
+  
+-- | Mapping from unknowns to their search spaces
+type QMap = Map Id QSpace
+
+-- | 'lookupQuals' @quals g u@: get @g@ component of the search space for unknown @u@ in @quals@
+lookupQuals :: QMap -> Getter QSpace a -> Formula -> a
+lookupQuals quals g (Unknown _ u) = case Map.lookup u quals of
+  Just qs -> view g qs
+  Nothing -> error $ unwords ["lookupQuals: missing qualifiers for unknown", u]
+  
+lookupQualsSubst :: QMap -> Formula -> [Formula]
+lookupQualsSubst quals u@(Unknown s _) = concatMap go $ lookupQuals quals (to (over qualifiers (map (substitute s))) . qualifiers) u
+  where
+    go u@(Unknown _ _) = lookupQualsSubst quals u
+    go fml = [fml]
+  
+  
+{- Solutions -}  
+
+-- | Valuation of a predicate unknown as a set of qualifiers
+type Valuation = Set Formula
+
+-- | Mapping from predicate unknowns to their valuations
+type Solution = Map Id Valuation
+  
+-- | 'topSolution' @qmap@ : top of the solution lattice (maps every unknown in the domain of @qmap@ to the empty set of qualifiers)
+topSolution :: QMap -> Solution
+topSolution quals = constMap (Map.keysSet quals) Set.empty
+
+-- | 'valuation' @sol u@ : valuation of @u@ in @sol@
+valuation :: Solution -> Formula -> Valuation
+valuation sol (Unknown s u) = case Map.lookup u sol of
+  Just quals -> Set.map (substitute s) quals
+  Nothing -> error $ unwords ["valuation: no value for unknown", u]
+
+-- | 'applySolution' @sol fml@ : Substitute solutions from sol for all predicate variables in fml
+applySolution :: Solution -> Formula -> Formula   
+applySolution sol fml = case fml of
+  Unknown s ident -> case Map.lookup ident sol of
+    Just quals -> substitute s $ conjunction quals
+    Nothing -> fml
+  Unary op fml' -> Unary op (applySolution sol fml')
+  Binary op fml1 fml2 -> Binary op (applySolution sol fml1) (applySolution sol fml2)
+  otherwise -> fml
+      
+-- | 'merge' @sol sol'@ : element-wise conjunction of @sol@ and @sol'@
+merge :: Solution -> Solution -> Solution      
+merge sol sol' = Map.unionWith Set.union sol sol'
+
+{- Solution Candidates -}
+
+-- | Solution candidate
+data Candidate = Candidate {
+    solution :: Solution,
+    validConstraints :: Set Formula,
+    invalidConstraints :: Set Formula,
+    label :: String
+  } deriving (Eq, Ord)