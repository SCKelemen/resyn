-- | Refinement type reconstruction for programs with holes
module Synquid.TypeChecker where

import Synquid.Logic
import Synquid.Type
import Synquid.Program
import Synquid.Error
import Synquid.SolverMonad
import Synquid.TypeConstraintSolver hiding (freshId, freshVar)
import Synquid.Explorer
import Synquid.Util
import Synquid.Pretty
import Synquid.Resolver

import qualified Data.Set as Set
import Data.Set (Set)
import qualified Data.Map as Map
import Data.Map (Map)
import qualified Data.Foldable as F
import Control.Monad.Logic
import Control.Monad.State
import Control.Monad.Reader
import Control.Applicative hiding (empty)
import Control.Lens

-- | 'reconstruct' @eParams tParams goal@ : reconstruct missing types and terms in the body of @goal@ so that it represents a valid type judgment;
-- return a type error if that is impossible
reconstruct :: MonadHorn s => ExplorerParams -> TypingParams -> Goal -> s (Either ErrorMessage RProgram)
reconstruct eParams tParams goal = do
    initTS <- initTypingState $ gEnvironment goal
    runExplorer (eParams { _sourcePos = gSourcePos goal }) tParams initTS go
  where
    go = do
      pMain <- reconstructTopLevel goal { gDepth = _auxDepth eParams }
      pAuxs <- reconstructAuxGoals
      runInSolver $ isFinal .= True >> solveTypeConstraints >> isFinal .= False
      let p = foldr (\(x, e1) e2 -> insertAuxSolution x e1 e2) pMain pAuxs
      runInSolver $ isFinal .= True >> solveTypeConstraints >> isFinal .= False >> finalizeProgram p      

    reconstructAuxGoals = do
      goals <- use auxGoals
      writeLog 2 $ text "Auxiliary goals are:" $+$ vsep (map pretty goals)
      case goals of
        [] -> return []
        (g : gs) -> do
            auxGoals .= gs
            let g' = g {
                          gEnvironment = removeVariable (gName goal) (gEnvironment g)  -- remove recursive calls of the main goal
                       }
            writeLog 1 $ text "PICK AUXILIARY GOAL" <+> pretty g'
            p <- reconstructTopLevel g'
            rest <- reconstructAuxGoals
            return $ (gName g, p) : rest    
    
reconstructTopLevel :: MonadHorn s => Goal -> Explorer s RProgram
reconstructTopLevel (Goal funName env (ForallT a sch) impl depth pos) = reconstructTopLevel (Goal funName (addTypeVar a env) sch impl depth pos)
reconstructTopLevel (Goal funName env (ForallP sig sch) impl depth pos) = reconstructTopLevel (Goal funName (addBoundPredicate sig env) sch impl depth pos)
reconstructTopLevel (Goal funName env (Monotype typ@(FunctionT _ _ _)) impl depth _) = local (set (_1 . auxDepth) depth) $ reconstructFix
  where
    reconstructFix = do
      let typ' = renameAsImpl (isBound env) impl typ
      recCalls <- runInSolver (currentAssignment typ') >>= recursiveCalls
      polymorphic <- asks $ _polyRecursion . fst
      predPolymorphic <- asks $ _predPolyRecursion . fst
      let tvs = env ^. boundTypeVars
      let pvs = env ^. boundPredicates      
      let predGeneralized sch = if predPolymorphic then foldr ForallP sch pvs else sch -- Version of @t'@ generalized in bound predicate variables of the enclosing function          
      let typeGeneralized sch = if polymorphic then foldr ForallT sch tvs else sch -- Version of @t'@ generalized in bound type variables of the enclosing function
      
      let env' = foldr (\(f, t) -> addPolyVariable f (typeGeneralized . predGeneralized . Monotype $ t) . (shapeConstraints %~ Map.insert f (shape typ'))) env recCalls
      let ctx = \p -> if null recCalls then p else Program (PFix (map fst recCalls) p) typ'
      p <- inContext ctx  $ reconstructI env' typ' impl
      return $ ctx p

    -- | 'recursiveCalls' @t@: name-type pairs for recursive calls to a function with type @t@ (0 or 1)
    recursiveCalls t = do
      fixStrategy <- asks $ _fixStrategy . fst
      case fixStrategy of
        AllArguments -> do recType <- fst <$> recursiveTypeTuple t ffalse; if recType == t then return [] else return [(funName, recType)]
        FirstArgument -> do recType <- recursiveTypeFirst t; if recType == t then return [] else return [(funName, recType)]
        DisableFixpoint -> return []
        Nonterminating -> return [(funName, t)]

    -- | 'recursiveTypeTuple' @t fml@: type of the recursive call to a function of type @t@ when a lexicographic tuple of all recursible arguments decreases;
    -- @fml@ denotes the disjunction @x1' < x1 || ... || xk' < xk@ of strict termination conditions on all previously seen recursible arguments to be added to the type of the last recursible argument;
    -- the function returns a tuple of the weakend type @t@ and a flag that indicates if the last recursible argument has already been encountered and modified
    recursiveTypeTuple (FunctionT x tArg tRes) fml = do
      case terminationRefinement x tArg of
        Nothing -> do
          (tRes', seenLast) <- recursiveTypeTuple tRes fml
          return (FunctionT x tArg tRes', seenLast)
        Just (argLt, argLe) -> do
          y <- freshVar env "x"
          let yForVal = Map.singleton valueVarName (Var (toSort $ baseTypeOf tArg) y)
          (tRes', seenLast) <- recursiveTypeTuple (renameVar (isBound env) x y tArg tRes) (fml `orClean` substitute yForVal argLt)
          if seenLast
            then return (FunctionT y (addRefinement tArg argLe) tRes', True) -- already encountered the last recursible argument: add a nonstrict termination refinement to the current one
            -- else return (FunctionT y (addRefinement tArg (fml `orClean` argLt)) tRes', True) -- this is the last recursible argument: add the disjunction of strict termination refinements
            else if fml == ffalse
                  then return (FunctionT y (addRefinement tArg argLt) tRes', True)
                  else return (FunctionT y (addRefinement tArg (argLe `andClean` (fml `orClean` argLt))) tRes', True) -- TODO: this version in incomplete (does not allow later tuple values to go up), but is much faster
    recursiveTypeTuple t _ = return (t, False)

    -- | 'recursiveTypeFirst' @t fml@: type of the recursive call to a function of type @t@ when only the first recursible argument decreases
    recursiveTypeFirst (FunctionT x tArg tRes) = do
      case terminationRefinement x tArg of
        Nothing -> FunctionT x tArg <$> recursiveTypeFirst tRes
        Just (argLt, _) -> do
          y <- freshVar env "x"
          return $ FunctionT y (addRefinement tArg argLt) (renameVar (isBound env) x y tArg tRes)
    recursiveTypeFirst t = return t

    -- | If argument is recursible, return its strict and non-strict termination refinements, otherwise @Nothing@
    terminationRefinement argName (ScalarT IntT fml) = Just ( valInt |>=| IntLit 0  |&|  valInt |<| intVar argName,
                                                              valInt |>=| IntLit 0  |&|  valInt |<=| intVar argName)
    terminationRefinement argName (ScalarT dt@(DatatypeT name _ _) fml) = case env ^. datatypes . to (Map.! name) . wfMetric of
      Nothing -> Nothing
      Just mName -> let 
                      metric x = Pred IntS mName [x]
                      argSort = toSort dt
                    in Just ( metric (Var argSort valueVarName) |>=| IntLit 0  |&| metric (Var argSort valueVarName) |<| metric (Var argSort argName),
                              metric (Var argSort valueVarName) |>=| IntLit 0  |&| metric (Var argSort valueVarName) |<=| metric (Var argSort argName))
    terminationRefinement _ _ = Nothing

reconstructTopLevel (Goal _ env (Monotype t) impl depth _) = local (set (_1 . auxDepth) depth) $ reconstructI env t impl

-- | 'reconstructI' @env t impl@ :: reconstruct unknown types and terms in a judgment @env@ |- @impl@ :: @t@ where @impl@ is a (possibly) introduction term
-- (top-down phase of bidirectional reconstruction)
reconstructI :: MonadHorn s => Environment -> RType -> UProgram -> Explorer s RProgram
reconstructI env t (Program p AnyT) = reconstructI' env t p
reconstructI env t (Program p t') = do
  t'' <- checkAnnotation env t t' p
  reconstructI' env t'' p

reconstructI' env t PErr = generateError env
reconstructI' env t PHole = generateError env `mplus` generateI env t
reconstructI' env t (PLet x iDef@(Program (PFun _ _) _) iBody) = do -- lambda-let: remember and type-check on use
  lambdaLets %= Map.insert x (env, iDef)
  let ctx = \p -> Program (PLet x uHole p) t
  pBody <- inContext ctx $ reconstructI env t iBody
  return $ ctx pBody
reconstructI' env t@(FunctionT _ tArg tRes) impl = case impl of 
  PFun y impl -> do
    let ctx = \p -> Program (PFun y p) t
    pBody <- inContext ctx $ reconstructI (unfoldAllVariables $ addVariable y tArg $ env) tRes impl
    return $ ctx pBody
  PSymbol f -> do
    fun <- etaExpand t f
    reconstructI' env t $ content fun
  _ -> throwErrorWithDescription $ text "Cannot assign function type" </> squotes (pretty t) </>
                    text "to non-lambda term" </> squotes (pretty $ untyped impl)
reconstructI' env t@(ScalarT _ _) impl = case impl of
  PFun _ _ -> throwErrorWithDescription $ text "Cannot assign non-function type" </> squotes (pretty t) </>
                           text "to lambda term" </> squotes (pretty $ untyped impl)
                           
  PLet x iDef iBody -> do -- E-term let (since lambda-let was considered before)
    (env', pDef) <- inContext (\p -> Program (PLet x p (Program PHole t)) t) $ reconstructETopLevel env AnyT iDef
    pBody <- inContext (\p -> Program (PLet x pDef p) t) $ reconstructI (addVariable x (typeOf pDef) env') t iBody
    return $ Program (PLet x pDef pBody) t
  
  PIf (Program PHole AnyT) iThen iElse -> do
    cUnknown <- Unknown Map.empty <$> freshId "C"
    addConstraint $ WellFormedCond env cUnknown
    pThen <- inContext (\p -> Program (PIf (Program PHole boolAll) p (Program PHole t)) t) $ reconstructI (addAssumption cUnknown env) t iThen
    cond <- conjunction <$> currentValuation cUnknown
    pCond <- inContext (\p -> Program (PIf p uHole uHole) t) $ generateCondition env cond
    pElse <- optionalInPartial t $ inContext (\p -> Program (PIf pCond pThen p) t) $ reconstructI (addAssumption (fnot cond) env) t iElse 
    return $ Program (PIf pCond pThen pElse) t
  
  PIf iCond iThen iElse -> do
    (env', pCond) <- inContext (\p -> Program (PIf p (Program PHole t) (Program PHole t)) t) $ reconstructETopLevel env (ScalarT BoolT ftrue) iCond
    let ScalarT BoolT cond = typeOf pCond
    pThen <- inContext (\p -> Program (PIf pCond p (Program PHole t)) t) $ reconstructI (addAssumption (substitute (Map.singleton valueVarName ftrue) cond) $ env') t iThen
    pElse <- inContext (\p -> Program (PIf pCond pThen p) t) $ reconstructI (addAssumption (substitute (Map.singleton valueVarName ffalse) cond) $ env') t iElse
    return $ Program (PIf pCond pThen pElse) t
    
  PMatch iScr iCases -> do
    (consNames, consTypes) <- unzip <$> checkCases Nothing iCases
    let scrT = refineTop env $ shape $ lastType $ head consTypes
    
    (env', pScrutinee) <- inContext (\p -> Program (PMatch p []) t) $ reconstructETopLevel env scrT iScr
    let scrutineeSymbols = symbolList pScrutinee
    let isGoodScrutinee = (not $ head scrutineeSymbols `elem` consNames) &&                 -- Is not a value
                          (any (not . flip Set.member (env ^. constants)) scrutineeSymbols) -- Has variables (not just constants)
    when (not isGoodScrutinee) $ throwErrorWithDescription $ text "Match scrutinee" </> squotes (pretty pScrutinee) </> text "is constant"
            
    (env'', x) <- toVar pScrutinee (addScrutinee pScrutinee env')
    pCases <- zipWithM (reconstructCase env'' x pScrutinee t) iCases consTypes    
    return $ Program (PMatch pScrutinee pCases) t
      
  _ -> snd <$> reconstructETopLevel env t (untyped impl)
  
  where
    -- Check that all constructors are known and belong to the same datatype
    checkCases mName (Case consName args _ : cs) = case Map.lookup consName (allSymbols env) of
      Nothing -> throwErrorWithDescription $ text "Not in scope: data constructor" </> squotes (text consName)
      Just consSch -> do
                        consT <- instantiate env consSch True args -- Set argument names in constructor type to user-provided binders
                        case lastType consT of
                          (ScalarT (DatatypeT dtName _ _) _) -> do
                            case mName of
                              Nothing -> return ()                            
                              Just name -> if dtName == name
                                             then return ()
                                             else throwErrorWithDescription $ text "Expected constructor of datatype" </> squotes (text name) </> 
                                                               text "and got constructor" </> squotes (text consName) </> 
                                                               text "of datatype" </> squotes (text dtName)
                            if arity (toMonotype consSch) /= length args 
                              then throwErrorWithDescription $ text "Constructor" </> squotes (text consName)
                                            </> text "expected" </> pretty (arity (toMonotype consSch)) </> text "binder(s) and got" <+> pretty (length args)
                              else ((consName, consT) :) <$> checkCases (Just dtName) cs
                          _ -> throwErrorWithDescription $ text "Not in scope: data constructor" </> squotes (text consName)
    checkCases _ [] = return []
  
reconstructCase env scrVar pScrutinee t (Case consName args iBody) consT = cut $ do  
  runInSolver $ matchConsType (lastType consT) (typeOf pScrutinee)
  consT' <- runInSolver $ currentAssignment consT
  (syms, ass) <- caseSymbols env scrVar args consT'
  let caseEnv = foldr (uncurry addVariable) (addAssumption ass env) syms
  pCaseExpr <- local (over (_1 . matchDepth) (-1 +)) $
               inContext (\p -> Program (PMatch pScrutinee [Case consName args p]) t) $ 
               reconstructI caseEnv t iBody
  return $ Case consName args pCaseExpr  

-- | 'reconstructE' @env t impl@ :: reconstruct unknown types and terms in a judgment @env@ |- @impl@ :: @t@ where @impl@ is an elimination term
-- (bottom-up phase of bidirectional reconstruction)    
reconstructETopLevel :: MonadHorn s => Environment -> RType -> UProgram -> Explorer s (Environment, RProgram)    
reconstructETopLevel env t impl = do
  (finalEnv, Program pTerm pTyp) <- reconstructE env t impl
<<<<<<< HEAD
  pTyp' <- runInSolver $ solveTypeConstraints >> currentAssignment pTyp
=======
  pTyp' <- runInSolver $ currentAssignment pTyp
>>>>>>> eaf68b60
  return (finalEnv, Program pTerm pTyp')

reconstructE :: MonadHorn s => Environment -> RType -> UProgram -> Explorer s (Environment, RProgram)
reconstructE env t (Program p AnyT) = reconstructE' env t p
reconstructE env t (Program p t') = do
  t'' <- checkAnnotation env t t' p
  reconstructE' env t'' p  

reconstructE' env typ PHole = do
  d <- asks $ _eGuessDepth . fst
  generateEUpTo env typ d
reconstructE' env typ (PSymbol name) = do
  case lookupSymbol name (arity typ) env of
    Nothing -> throwErrorWithDescription $ text "Not in scope:" </> text name
    Just sch -> do
      t <- symbolType env name sch
      let p = Program (PSymbol name) t
      symbolUseCount %= Map.insertWith (+) name 1
      case Map.lookup name (env ^. shapeConstraints) of
        Nothing -> return ()
<<<<<<< HEAD
        Just sc -> solveLocally $ Subtype env (refineBot env $ shape t) (refineTop env sc) False
=======
        Just sc -> addConstraint $ Subtype env (refineBot $ shape t) (refineTop sc) False
>>>>>>> eaf68b60
      checkE env typ p
      return (env, p)
reconstructE' env typ (PApp iFun iArg) = do
  x <- freshVar env "x"
  (env', pFun) <- inContext (\p -> Program (PApp p uHole) typ) $ reconstructE env (FunctionT x AnyT typ) iFun
  let FunctionT x tArg tRes = typeOf pFun

  (envfinal, pApp) <- if isFunctionType tArg
    then do -- Higher-order argument: its value is not required for the function type, enqueue an auxiliary goal
      d <- asks $ _auxDepth . fst
      pArg <- generateHOArg env' (d - 1) tArg iArg
      return (env', Program (PApp pFun pArg) tRes)
      -- pArg <- inContext (\p -> Program (PApp pFun p) typ) $ reconstructI env' tArg iArg
      -- return (env', Program (PApp pFun pArg) tRes)      
    else do -- First-order argument: generate now
      (env'', pArg) <- inContext (\p -> Program (PApp pFun p) typ) $ reconstructE env' tArg iArg
      (env''', y) <- toVar pArg env''
      return (env''', Program (PApp pFun pArg) (substituteInType (isBound env) (Map.singleton x y) tRes))
  checkE envfinal typ pApp
  return (envfinal, pApp)
  where
    generateHOArg env d tArg iArg = case content iArg of
      PSymbol f -> do
        lets <- use lambdaLets
        case Map.lookup f lets of
          Nothing -> do -- This is a function from the environment, with a known type: add its eta-expansion as an aux goal
                      impl <- etaExpand tArg f
                      _ <- enqueueGoal env tArg impl d
                      return ()
          Just (env', def) -> auxGoals %= ((Goal f env' (Monotype tArg) def d noPos) :) -- This is a locally defined function: add an aux goal with its body
        return iArg
      _ -> enqueueGoal env tArg iArg d -- HO argument is an abstraction: enqueue a fresh goal              
      
reconstructE' env typ impl = do
  throwErrorWithDescription $ text "Expected application term of type" </> squotes (pretty typ) </>
                                          text "and got" </> squotes (pretty $ untyped impl)
    
-- | 'checkAnnotation' @env t t' p@ : if user annotation @t'@ for program @p@ is a subtype of the goal type @t@,
-- return resolved @t'@, otherwise fail
checkAnnotation :: MonadHorn s => Environment -> RType -> RType -> BareProgram RType -> Explorer s RType  
checkAnnotation env t t' p = do
  tass <- use (typingState . typeAssignment)
  case resolveRefinedType (typeSubstituteEnv tass env) t' of
    Left err -> throwError err
    Right t'' -> do
      ctx <- asks $ _context . fst
      writeLog 1 $ text "Checking consistency of type annotation" <+> pretty t'' <+> text "with" <+> pretty t <+> text "in" $+$ pretty (ctx (Program p t''))
      addConstraint $ Subtype env t'' t True
      
      fT <- runInSolver $ finalizeType t
      fT'' <- runInSolver $ finalizeType t''
      pos <- asks $ _sourcePos . fst  
      typingState . errorContext .= (pos, text "when checking consistency of type annotation" </> pretty fT'' </> text "with" </> pretty fT </> text "in" $+$ pretty (ctx (Program p t'')))
      solveIncrementally
      typingState . errorContext .= (noPos, empty)
      
      tass' <- use (typingState . typeAssignment)
      return $ intersection (isBound env) t'' (typeSubstitute tass' t)
          
-- | 'insertAuxSolution' @x pAux pMain@: insert solution @pAux@ to the auxiliary goal @x@ into @pMain@;
-- @pMain@ is assumed to contain either a "let x = ??" or "f x ..."
insertAuxSolution :: Id -> RProgram -> RProgram -> RProgram
insertAuxSolution x pAux (Program body t) = flip Program t $ 
  case body of
    PLet y def p -> if x == y 
                    then PLet x pAux p
                    else PLet y (ins def) (ins p) 
    PSymbol y -> if x == y
                    then content $ pAux
                    else body
    PApp p1 p2 -> PApp (ins p1) (ins p2)
    PFun y p -> PFun y (ins p)
    PIf c p1 p2 -> PIf (ins c) (ins p1) (ins p2)
    PMatch s cases -> PMatch (ins s) (map (\(Case c args p) -> Case c args (ins p)) cases)
    PFix ys p -> PFix ys (ins p)
    _ -> body  
  where
    ins = insertAuxSolution x pAux

etaExpand t f = do    
  args <- replicateM (arity t) (freshId "X")
  let body = foldl (\e1 e2 -> untyped $ PApp e1 e2) (untyped (PSymbol f)) (map (untyped . PSymbol) args)
  return $ foldr (\x p -> untyped $ PFun x p) body args
    
  
<|MERGE_RESOLUTION|>--- conflicted
+++ resolved
@@ -1,344 +1,336 @@
--- | Refinement type reconstruction for programs with holes
-module Synquid.TypeChecker where
-
-import Synquid.Logic
-import Synquid.Type
-import Synquid.Program
-import Synquid.Error
-import Synquid.SolverMonad
-import Synquid.TypeConstraintSolver hiding (freshId, freshVar)
-import Synquid.Explorer
-import Synquid.Util
-import Synquid.Pretty
-import Synquid.Resolver
-
-import qualified Data.Set as Set
-import Data.Set (Set)
-import qualified Data.Map as Map
-import Data.Map (Map)
-import qualified Data.Foldable as F
-import Control.Monad.Logic
-import Control.Monad.State
-import Control.Monad.Reader
-import Control.Applicative hiding (empty)
-import Control.Lens
-
--- | 'reconstruct' @eParams tParams goal@ : reconstruct missing types and terms in the body of @goal@ so that it represents a valid type judgment;
--- return a type error if that is impossible
-reconstruct :: MonadHorn s => ExplorerParams -> TypingParams -> Goal -> s (Either ErrorMessage RProgram)
-reconstruct eParams tParams goal = do
-    initTS <- initTypingState $ gEnvironment goal
-    runExplorer (eParams { _sourcePos = gSourcePos goal }) tParams initTS go
-  where
-    go = do
-      pMain <- reconstructTopLevel goal { gDepth = _auxDepth eParams }
-      pAuxs <- reconstructAuxGoals
-      runInSolver $ isFinal .= True >> solveTypeConstraints >> isFinal .= False
-      let p = foldr (\(x, e1) e2 -> insertAuxSolution x e1 e2) pMain pAuxs
-      runInSolver $ isFinal .= True >> solveTypeConstraints >> isFinal .= False >> finalizeProgram p      
-
-    reconstructAuxGoals = do
-      goals <- use auxGoals
-      writeLog 2 $ text "Auxiliary goals are:" $+$ vsep (map pretty goals)
-      case goals of
-        [] -> return []
-        (g : gs) -> do
-            auxGoals .= gs
-            let g' = g {
-                          gEnvironment = removeVariable (gName goal) (gEnvironment g)  -- remove recursive calls of the main goal
-                       }
-            writeLog 1 $ text "PICK AUXILIARY GOAL" <+> pretty g'
-            p <- reconstructTopLevel g'
-            rest <- reconstructAuxGoals
-            return $ (gName g, p) : rest    
-    
-reconstructTopLevel :: MonadHorn s => Goal -> Explorer s RProgram
-reconstructTopLevel (Goal funName env (ForallT a sch) impl depth pos) = reconstructTopLevel (Goal funName (addTypeVar a env) sch impl depth pos)
-reconstructTopLevel (Goal funName env (ForallP sig sch) impl depth pos) = reconstructTopLevel (Goal funName (addBoundPredicate sig env) sch impl depth pos)
-reconstructTopLevel (Goal funName env (Monotype typ@(FunctionT _ _ _)) impl depth _) = local (set (_1 . auxDepth) depth) $ reconstructFix
-  where
-    reconstructFix = do
-      let typ' = renameAsImpl (isBound env) impl typ
-      recCalls <- runInSolver (currentAssignment typ') >>= recursiveCalls
-      polymorphic <- asks $ _polyRecursion . fst
-      predPolymorphic <- asks $ _predPolyRecursion . fst
-      let tvs = env ^. boundTypeVars
-      let pvs = env ^. boundPredicates      
-      let predGeneralized sch = if predPolymorphic then foldr ForallP sch pvs else sch -- Version of @t'@ generalized in bound predicate variables of the enclosing function          
-      let typeGeneralized sch = if polymorphic then foldr ForallT sch tvs else sch -- Version of @t'@ generalized in bound type variables of the enclosing function
-      
-      let env' = foldr (\(f, t) -> addPolyVariable f (typeGeneralized . predGeneralized . Monotype $ t) . (shapeConstraints %~ Map.insert f (shape typ'))) env recCalls
-      let ctx = \p -> if null recCalls then p else Program (PFix (map fst recCalls) p) typ'
-      p <- inContext ctx  $ reconstructI env' typ' impl
-      return $ ctx p
-
-    -- | 'recursiveCalls' @t@: name-type pairs for recursive calls to a function with type @t@ (0 or 1)
-    recursiveCalls t = do
-      fixStrategy <- asks $ _fixStrategy . fst
-      case fixStrategy of
-        AllArguments -> do recType <- fst <$> recursiveTypeTuple t ffalse; if recType == t then return [] else return [(funName, recType)]
-        FirstArgument -> do recType <- recursiveTypeFirst t; if recType == t then return [] else return [(funName, recType)]
-        DisableFixpoint -> return []
-        Nonterminating -> return [(funName, t)]
-
-    -- | 'recursiveTypeTuple' @t fml@: type of the recursive call to a function of type @t@ when a lexicographic tuple of all recursible arguments decreases;
-    -- @fml@ denotes the disjunction @x1' < x1 || ... || xk' < xk@ of strict termination conditions on all previously seen recursible arguments to be added to the type of the last recursible argument;
-    -- the function returns a tuple of the weakend type @t@ and a flag that indicates if the last recursible argument has already been encountered and modified
-    recursiveTypeTuple (FunctionT x tArg tRes) fml = do
-      case terminationRefinement x tArg of
-        Nothing -> do
-          (tRes', seenLast) <- recursiveTypeTuple tRes fml
-          return (FunctionT x tArg tRes', seenLast)
-        Just (argLt, argLe) -> do
-          y <- freshVar env "x"
-          let yForVal = Map.singleton valueVarName (Var (toSort $ baseTypeOf tArg) y)
-          (tRes', seenLast) <- recursiveTypeTuple (renameVar (isBound env) x y tArg tRes) (fml `orClean` substitute yForVal argLt)
-          if seenLast
-            then return (FunctionT y (addRefinement tArg argLe) tRes', True) -- already encountered the last recursible argument: add a nonstrict termination refinement to the current one
-            -- else return (FunctionT y (addRefinement tArg (fml `orClean` argLt)) tRes', True) -- this is the last recursible argument: add the disjunction of strict termination refinements
-            else if fml == ffalse
-                  then return (FunctionT y (addRefinement tArg argLt) tRes', True)
-                  else return (FunctionT y (addRefinement tArg (argLe `andClean` (fml `orClean` argLt))) tRes', True) -- TODO: this version in incomplete (does not allow later tuple values to go up), but is much faster
-    recursiveTypeTuple t _ = return (t, False)
-
-    -- | 'recursiveTypeFirst' @t fml@: type of the recursive call to a function of type @t@ when only the first recursible argument decreases
-    recursiveTypeFirst (FunctionT x tArg tRes) = do
-      case terminationRefinement x tArg of
-        Nothing -> FunctionT x tArg <$> recursiveTypeFirst tRes
-        Just (argLt, _) -> do
-          y <- freshVar env "x"
-          return $ FunctionT y (addRefinement tArg argLt) (renameVar (isBound env) x y tArg tRes)
-    recursiveTypeFirst t = return t
-
-    -- | If argument is recursible, return its strict and non-strict termination refinements, otherwise @Nothing@
-    terminationRefinement argName (ScalarT IntT fml) = Just ( valInt |>=| IntLit 0  |&|  valInt |<| intVar argName,
-                                                              valInt |>=| IntLit 0  |&|  valInt |<=| intVar argName)
-    terminationRefinement argName (ScalarT dt@(DatatypeT name _ _) fml) = case env ^. datatypes . to (Map.! name) . wfMetric of
-      Nothing -> Nothing
-      Just mName -> let 
-                      metric x = Pred IntS mName [x]
-                      argSort = toSort dt
-                    in Just ( metric (Var argSort valueVarName) |>=| IntLit 0  |&| metric (Var argSort valueVarName) |<| metric (Var argSort argName),
-                              metric (Var argSort valueVarName) |>=| IntLit 0  |&| metric (Var argSort valueVarName) |<=| metric (Var argSort argName))
-    terminationRefinement _ _ = Nothing
-
-reconstructTopLevel (Goal _ env (Monotype t) impl depth _) = local (set (_1 . auxDepth) depth) $ reconstructI env t impl
-
--- | 'reconstructI' @env t impl@ :: reconstruct unknown types and terms in a judgment @env@ |- @impl@ :: @t@ where @impl@ is a (possibly) introduction term
--- (top-down phase of bidirectional reconstruction)
-reconstructI :: MonadHorn s => Environment -> RType -> UProgram -> Explorer s RProgram
-reconstructI env t (Program p AnyT) = reconstructI' env t p
-reconstructI env t (Program p t') = do
-  t'' <- checkAnnotation env t t' p
-  reconstructI' env t'' p
-
-reconstructI' env t PErr = generateError env
-reconstructI' env t PHole = generateError env `mplus` generateI env t
-reconstructI' env t (PLet x iDef@(Program (PFun _ _) _) iBody) = do -- lambda-let: remember and type-check on use
-  lambdaLets %= Map.insert x (env, iDef)
-  let ctx = \p -> Program (PLet x uHole p) t
-  pBody <- inContext ctx $ reconstructI env t iBody
-  return $ ctx pBody
-reconstructI' env t@(FunctionT _ tArg tRes) impl = case impl of 
-  PFun y impl -> do
-    let ctx = \p -> Program (PFun y p) t
-    pBody <- inContext ctx $ reconstructI (unfoldAllVariables $ addVariable y tArg $ env) tRes impl
-    return $ ctx pBody
-  PSymbol f -> do
-    fun <- etaExpand t f
-    reconstructI' env t $ content fun
-  _ -> throwErrorWithDescription $ text "Cannot assign function type" </> squotes (pretty t) </>
-                    text "to non-lambda term" </> squotes (pretty $ untyped impl)
-reconstructI' env t@(ScalarT _ _) impl = case impl of
-  PFun _ _ -> throwErrorWithDescription $ text "Cannot assign non-function type" </> squotes (pretty t) </>
-                           text "to lambda term" </> squotes (pretty $ untyped impl)
-                           
-  PLet x iDef iBody -> do -- E-term let (since lambda-let was considered before)
-    (env', pDef) <- inContext (\p -> Program (PLet x p (Program PHole t)) t) $ reconstructETopLevel env AnyT iDef
-    pBody <- inContext (\p -> Program (PLet x pDef p) t) $ reconstructI (addVariable x (typeOf pDef) env') t iBody
-    return $ Program (PLet x pDef pBody) t
-  
-  PIf (Program PHole AnyT) iThen iElse -> do
-    cUnknown <- Unknown Map.empty <$> freshId "C"
-    addConstraint $ WellFormedCond env cUnknown
-    pThen <- inContext (\p -> Program (PIf (Program PHole boolAll) p (Program PHole t)) t) $ reconstructI (addAssumption cUnknown env) t iThen
-    cond <- conjunction <$> currentValuation cUnknown
-    pCond <- inContext (\p -> Program (PIf p uHole uHole) t) $ generateCondition env cond
-    pElse <- optionalInPartial t $ inContext (\p -> Program (PIf pCond pThen p) t) $ reconstructI (addAssumption (fnot cond) env) t iElse 
-    return $ Program (PIf pCond pThen pElse) t
-  
-  PIf iCond iThen iElse -> do
-    (env', pCond) <- inContext (\p -> Program (PIf p (Program PHole t) (Program PHole t)) t) $ reconstructETopLevel env (ScalarT BoolT ftrue) iCond
-    let ScalarT BoolT cond = typeOf pCond
-    pThen <- inContext (\p -> Program (PIf pCond p (Program PHole t)) t) $ reconstructI (addAssumption (substitute (Map.singleton valueVarName ftrue) cond) $ env') t iThen
-    pElse <- inContext (\p -> Program (PIf pCond pThen p) t) $ reconstructI (addAssumption (substitute (Map.singleton valueVarName ffalse) cond) $ env') t iElse
-    return $ Program (PIf pCond pThen pElse) t
-    
-  PMatch iScr iCases -> do
-    (consNames, consTypes) <- unzip <$> checkCases Nothing iCases
-    let scrT = refineTop env $ shape $ lastType $ head consTypes
-    
-    (env', pScrutinee) <- inContext (\p -> Program (PMatch p []) t) $ reconstructETopLevel env scrT iScr
-    let scrutineeSymbols = symbolList pScrutinee
-    let isGoodScrutinee = (not $ head scrutineeSymbols `elem` consNames) &&                 -- Is not a value
-                          (any (not . flip Set.member (env ^. constants)) scrutineeSymbols) -- Has variables (not just constants)
-    when (not isGoodScrutinee) $ throwErrorWithDescription $ text "Match scrutinee" </> squotes (pretty pScrutinee) </> text "is constant"
-            
-    (env'', x) <- toVar pScrutinee (addScrutinee pScrutinee env')
-    pCases <- zipWithM (reconstructCase env'' x pScrutinee t) iCases consTypes    
-    return $ Program (PMatch pScrutinee pCases) t
-      
-  _ -> snd <$> reconstructETopLevel env t (untyped impl)
-  
-  where
-    -- Check that all constructors are known and belong to the same datatype
-    checkCases mName (Case consName args _ : cs) = case Map.lookup consName (allSymbols env) of
-      Nothing -> throwErrorWithDescription $ text "Not in scope: data constructor" </> squotes (text consName)
-      Just consSch -> do
-                        consT <- instantiate env consSch True args -- Set argument names in constructor type to user-provided binders
-                        case lastType consT of
-                          (ScalarT (DatatypeT dtName _ _) _) -> do
-                            case mName of
-                              Nothing -> return ()                            
-                              Just name -> if dtName == name
-                                             then return ()
-                                             else throwErrorWithDescription $ text "Expected constructor of datatype" </> squotes (text name) </> 
-                                                               text "and got constructor" </> squotes (text consName) </> 
-                                                               text "of datatype" </> squotes (text dtName)
-                            if arity (toMonotype consSch) /= length args 
-                              then throwErrorWithDescription $ text "Constructor" </> squotes (text consName)
-                                            </> text "expected" </> pretty (arity (toMonotype consSch)) </> text "binder(s) and got" <+> pretty (length args)
-                              else ((consName, consT) :) <$> checkCases (Just dtName) cs
-                          _ -> throwErrorWithDescription $ text "Not in scope: data constructor" </> squotes (text consName)
-    checkCases _ [] = return []
-  
-reconstructCase env scrVar pScrutinee t (Case consName args iBody) consT = cut $ do  
-  runInSolver $ matchConsType (lastType consT) (typeOf pScrutinee)
-  consT' <- runInSolver $ currentAssignment consT
-  (syms, ass) <- caseSymbols env scrVar args consT'
-  let caseEnv = foldr (uncurry addVariable) (addAssumption ass env) syms
-  pCaseExpr <- local (over (_1 . matchDepth) (-1 +)) $
-               inContext (\p -> Program (PMatch pScrutinee [Case consName args p]) t) $ 
-               reconstructI caseEnv t iBody
-  return $ Case consName args pCaseExpr  
-
--- | 'reconstructE' @env t impl@ :: reconstruct unknown types and terms in a judgment @env@ |- @impl@ :: @t@ where @impl@ is an elimination term
--- (bottom-up phase of bidirectional reconstruction)    
-reconstructETopLevel :: MonadHorn s => Environment -> RType -> UProgram -> Explorer s (Environment, RProgram)    
-reconstructETopLevel env t impl = do
-  (finalEnv, Program pTerm pTyp) <- reconstructE env t impl
-<<<<<<< HEAD
-  pTyp' <- runInSolver $ solveTypeConstraints >> currentAssignment pTyp
-=======
-  pTyp' <- runInSolver $ currentAssignment pTyp
->>>>>>> eaf68b60
-  return (finalEnv, Program pTerm pTyp')
-
-reconstructE :: MonadHorn s => Environment -> RType -> UProgram -> Explorer s (Environment, RProgram)
-reconstructE env t (Program p AnyT) = reconstructE' env t p
-reconstructE env t (Program p t') = do
-  t'' <- checkAnnotation env t t' p
-  reconstructE' env t'' p  
-
-reconstructE' env typ PHole = do
-  d <- asks $ _eGuessDepth . fst
-  generateEUpTo env typ d
-reconstructE' env typ (PSymbol name) = do
-  case lookupSymbol name (arity typ) env of
-    Nothing -> throwErrorWithDescription $ text "Not in scope:" </> text name
-    Just sch -> do
-      t <- symbolType env name sch
-      let p = Program (PSymbol name) t
-      symbolUseCount %= Map.insertWith (+) name 1
-      case Map.lookup name (env ^. shapeConstraints) of
-        Nothing -> return ()
-<<<<<<< HEAD
-        Just sc -> solveLocally $ Subtype env (refineBot env $ shape t) (refineTop env sc) False
-=======
-        Just sc -> addConstraint $ Subtype env (refineBot $ shape t) (refineTop sc) False
->>>>>>> eaf68b60
-      checkE env typ p
-      return (env, p)
-reconstructE' env typ (PApp iFun iArg) = do
-  x <- freshVar env "x"
-  (env', pFun) <- inContext (\p -> Program (PApp p uHole) typ) $ reconstructE env (FunctionT x AnyT typ) iFun
-  let FunctionT x tArg tRes = typeOf pFun
-
-  (envfinal, pApp) <- if isFunctionType tArg
-    then do -- Higher-order argument: its value is not required for the function type, enqueue an auxiliary goal
-      d <- asks $ _auxDepth . fst
-      pArg <- generateHOArg env' (d - 1) tArg iArg
-      return (env', Program (PApp pFun pArg) tRes)
-      -- pArg <- inContext (\p -> Program (PApp pFun p) typ) $ reconstructI env' tArg iArg
-      -- return (env', Program (PApp pFun pArg) tRes)      
-    else do -- First-order argument: generate now
-      (env'', pArg) <- inContext (\p -> Program (PApp pFun p) typ) $ reconstructE env' tArg iArg
-      (env''', y) <- toVar pArg env''
-      return (env''', Program (PApp pFun pArg) (substituteInType (isBound env) (Map.singleton x y) tRes))
-  checkE envfinal typ pApp
-  return (envfinal, pApp)
-  where
-    generateHOArg env d tArg iArg = case content iArg of
-      PSymbol f -> do
-        lets <- use lambdaLets
-        case Map.lookup f lets of
-          Nothing -> do -- This is a function from the environment, with a known type: add its eta-expansion as an aux goal
-                      impl <- etaExpand tArg f
-                      _ <- enqueueGoal env tArg impl d
-                      return ()
-          Just (env', def) -> auxGoals %= ((Goal f env' (Monotype tArg) def d noPos) :) -- This is a locally defined function: add an aux goal with its body
-        return iArg
-      _ -> enqueueGoal env tArg iArg d -- HO argument is an abstraction: enqueue a fresh goal              
-      
-reconstructE' env typ impl = do
-  throwErrorWithDescription $ text "Expected application term of type" </> squotes (pretty typ) </>
-                                          text "and got" </> squotes (pretty $ untyped impl)
-    
--- | 'checkAnnotation' @env t t' p@ : if user annotation @t'@ for program @p@ is a subtype of the goal type @t@,
--- return resolved @t'@, otherwise fail
-checkAnnotation :: MonadHorn s => Environment -> RType -> RType -> BareProgram RType -> Explorer s RType  
-checkAnnotation env t t' p = do
-  tass <- use (typingState . typeAssignment)
-  case resolveRefinedType (typeSubstituteEnv tass env) t' of
-    Left err -> throwError err
-    Right t'' -> do
-      ctx <- asks $ _context . fst
-      writeLog 1 $ text "Checking consistency of type annotation" <+> pretty t'' <+> text "with" <+> pretty t <+> text "in" $+$ pretty (ctx (Program p t''))
-      addConstraint $ Subtype env t'' t True
-      
-      fT <- runInSolver $ finalizeType t
-      fT'' <- runInSolver $ finalizeType t''
-      pos <- asks $ _sourcePos . fst  
-      typingState . errorContext .= (pos, text "when checking consistency of type annotation" </> pretty fT'' </> text "with" </> pretty fT </> text "in" $+$ pretty (ctx (Program p t'')))
-      solveIncrementally
-      typingState . errorContext .= (noPos, empty)
-      
-      tass' <- use (typingState . typeAssignment)
-      return $ intersection (isBound env) t'' (typeSubstitute tass' t)
-          
--- | 'insertAuxSolution' @x pAux pMain@: insert solution @pAux@ to the auxiliary goal @x@ into @pMain@;
--- @pMain@ is assumed to contain either a "let x = ??" or "f x ..."
-insertAuxSolution :: Id -> RProgram -> RProgram -> RProgram
-insertAuxSolution x pAux (Program body t) = flip Program t $ 
-  case body of
-    PLet y def p -> if x == y 
-                    then PLet x pAux p
-                    else PLet y (ins def) (ins p) 
-    PSymbol y -> if x == y
-                    then content $ pAux
-                    else body
-    PApp p1 p2 -> PApp (ins p1) (ins p2)
-    PFun y p -> PFun y (ins p)
-    PIf c p1 p2 -> PIf (ins c) (ins p1) (ins p2)
-    PMatch s cases -> PMatch (ins s) (map (\(Case c args p) -> Case c args (ins p)) cases)
-    PFix ys p -> PFix ys (ins p)
-    _ -> body  
-  where
-    ins = insertAuxSolution x pAux
-
-etaExpand t f = do    
-  args <- replicateM (arity t) (freshId "X")
-  let body = foldl (\e1 e2 -> untyped $ PApp e1 e2) (untyped (PSymbol f)) (map (untyped . PSymbol) args)
-  return $ foldr (\x p -> untyped $ PFun x p) body args
-    
-  
+-- | Refinement type reconstruction for programs with holes
+module Synquid.TypeChecker where
+
+import Synquid.Logic
+import Synquid.Type
+import Synquid.Program
+import Synquid.Error
+import Synquid.SolverMonad
+import Synquid.TypeConstraintSolver hiding (freshId, freshVar)
+import Synquid.Explorer
+import Synquid.Util
+import Synquid.Pretty
+import Synquid.Resolver
+
+import qualified Data.Set as Set
+import Data.Set (Set)
+import qualified Data.Map as Map
+import Data.Map (Map)
+import qualified Data.Foldable as F
+import Control.Monad.Logic
+import Control.Monad.State
+import Control.Monad.Reader
+import Control.Applicative hiding (empty)
+import Control.Lens
+
+-- | 'reconstruct' @eParams tParams goal@ : reconstruct missing types and terms in the body of @goal@ so that it represents a valid type judgment;
+-- return a type error if that is impossible
+reconstruct :: MonadHorn s => ExplorerParams -> TypingParams -> Goal -> s (Either ErrorMessage RProgram)
+reconstruct eParams tParams goal = do
+    initTS <- initTypingState $ gEnvironment goal
+    runExplorer (eParams { _sourcePos = gSourcePos goal }) tParams initTS go
+  where
+    go = do
+      pMain <- reconstructTopLevel goal { gDepth = _auxDepth eParams }
+      pAuxs <- reconstructAuxGoals
+      runInSolver $ isFinal .= True >> solveTypeConstraints >> isFinal .= False
+      let p = foldr (\(x, e1) e2 -> insertAuxSolution x e1 e2) pMain pAuxs
+      runInSolver $ isFinal .= True >> solveTypeConstraints >> isFinal .= False >> finalizeProgram p      
+
+    reconstructAuxGoals = do
+      goals <- use auxGoals
+      writeLog 2 $ text "Auxiliary goals are:" $+$ vsep (map pretty goals)
+      case goals of
+        [] -> return []
+        (g : gs) -> do
+            auxGoals .= gs
+            let g' = g {
+                          gEnvironment = removeVariable (gName goal) (gEnvironment g)  -- remove recursive calls of the main goal
+                       }
+            writeLog 1 $ text "PICK AUXILIARY GOAL" <+> pretty g'
+            p <- reconstructTopLevel g'
+            rest <- reconstructAuxGoals
+            return $ (gName g, p) : rest    
+    
+reconstructTopLevel :: MonadHorn s => Goal -> Explorer s RProgram
+reconstructTopLevel (Goal funName env (ForallT a sch) impl depth pos) = reconstructTopLevel (Goal funName (addTypeVar a env) sch impl depth pos)
+reconstructTopLevel (Goal funName env (ForallP sig sch) impl depth pos) = reconstructTopLevel (Goal funName (addBoundPredicate sig env) sch impl depth pos)
+reconstructTopLevel (Goal funName env (Monotype typ@(FunctionT _ _ _)) impl depth _) = local (set (_1 . auxDepth) depth) $ reconstructFix
+  where
+    reconstructFix = do
+      let typ' = renameAsImpl (isBound env) impl typ
+      recCalls <- runInSolver (currentAssignment typ') >>= recursiveCalls
+      polymorphic <- asks $ _polyRecursion . fst
+      predPolymorphic <- asks $ _predPolyRecursion . fst
+      let tvs = env ^. boundTypeVars
+      let pvs = env ^. boundPredicates      
+      let predGeneralized sch = if predPolymorphic then foldr ForallP sch pvs else sch -- Version of @t'@ generalized in bound predicate variables of the enclosing function          
+      let typeGeneralized sch = if polymorphic then foldr ForallT sch tvs else sch -- Version of @t'@ generalized in bound type variables of the enclosing function
+      
+      let env' = foldr (\(f, t) -> addPolyVariable f (typeGeneralized . predGeneralized . Monotype $ t) . (shapeConstraints %~ Map.insert f (shape typ'))) env recCalls
+      let ctx = \p -> if null recCalls then p else Program (PFix (map fst recCalls) p) typ'
+      p <- inContext ctx  $ reconstructI env' typ' impl
+      return $ ctx p
+
+    -- | 'recursiveCalls' @t@: name-type pairs for recursive calls to a function with type @t@ (0 or 1)
+    recursiveCalls t = do
+      fixStrategy <- asks $ _fixStrategy . fst
+      case fixStrategy of
+        AllArguments -> do recType <- fst <$> recursiveTypeTuple t ffalse; if recType == t then return [] else return [(funName, recType)]
+        FirstArgument -> do recType <- recursiveTypeFirst t; if recType == t then return [] else return [(funName, recType)]
+        DisableFixpoint -> return []
+        Nonterminating -> return [(funName, t)]
+
+    -- | 'recursiveTypeTuple' @t fml@: type of the recursive call to a function of type @t@ when a lexicographic tuple of all recursible arguments decreases;
+    -- @fml@ denotes the disjunction @x1' < x1 || ... || xk' < xk@ of strict termination conditions on all previously seen recursible arguments to be added to the type of the last recursible argument;
+    -- the function returns a tuple of the weakend type @t@ and a flag that indicates if the last recursible argument has already been encountered and modified
+    recursiveTypeTuple (FunctionT x tArg tRes) fml = do
+      case terminationRefinement x tArg of
+        Nothing -> do
+          (tRes', seenLast) <- recursiveTypeTuple tRes fml
+          return (FunctionT x tArg tRes', seenLast)
+        Just (argLt, argLe) -> do
+          y <- freshVar env "x"
+          let yForVal = Map.singleton valueVarName (Var (toSort $ baseTypeOf tArg) y)
+          (tRes', seenLast) <- recursiveTypeTuple (renameVar (isBound env) x y tArg tRes) (fml `orClean` substitute yForVal argLt)
+          if seenLast
+            then return (FunctionT y (addRefinement tArg argLe) tRes', True) -- already encountered the last recursible argument: add a nonstrict termination refinement to the current one
+            -- else return (FunctionT y (addRefinement tArg (fml `orClean` argLt)) tRes', True) -- this is the last recursible argument: add the disjunction of strict termination refinements
+            else if fml == ffalse
+                  then return (FunctionT y (addRefinement tArg argLt) tRes', True)
+                  else return (FunctionT y (addRefinement tArg (argLe `andClean` (fml `orClean` argLt))) tRes', True) -- TODO: this version in incomplete (does not allow later tuple values to go up), but is much faster
+    recursiveTypeTuple t _ = return (t, False)
+
+    -- | 'recursiveTypeFirst' @t fml@: type of the recursive call to a function of type @t@ when only the first recursible argument decreases
+    recursiveTypeFirst (FunctionT x tArg tRes) = do
+      case terminationRefinement x tArg of
+        Nothing -> FunctionT x tArg <$> recursiveTypeFirst tRes
+        Just (argLt, _) -> do
+          y <- freshVar env "x"
+          return $ FunctionT y (addRefinement tArg argLt) (renameVar (isBound env) x y tArg tRes)
+    recursiveTypeFirst t = return t
+
+    -- | If argument is recursible, return its strict and non-strict termination refinements, otherwise @Nothing@
+    terminationRefinement argName (ScalarT IntT fml) = Just ( valInt |>=| IntLit 0  |&|  valInt |<| intVar argName,
+                                                              valInt |>=| IntLit 0  |&|  valInt |<=| intVar argName)
+    terminationRefinement argName (ScalarT dt@(DatatypeT name _ _) fml) = case env ^. datatypes . to (Map.! name) . wfMetric of
+      Nothing -> Nothing
+      Just mName -> let 
+                      metric x = Pred IntS mName [x]
+                      argSort = toSort dt
+                    in Just ( metric (Var argSort valueVarName) |>=| IntLit 0  |&| metric (Var argSort valueVarName) |<| metric (Var argSort argName),
+                              metric (Var argSort valueVarName) |>=| IntLit 0  |&| metric (Var argSort valueVarName) |<=| metric (Var argSort argName))
+    terminationRefinement _ _ = Nothing
+
+reconstructTopLevel (Goal _ env (Monotype t) impl depth _) = local (set (_1 . auxDepth) depth) $ reconstructI env t impl
+
+-- | 'reconstructI' @env t impl@ :: reconstruct unknown types and terms in a judgment @env@ |- @impl@ :: @t@ where @impl@ is a (possibly) introduction term
+-- (top-down phase of bidirectional reconstruction)
+reconstructI :: MonadHorn s => Environment -> RType -> UProgram -> Explorer s RProgram
+reconstructI env t (Program p AnyT) = reconstructI' env t p
+reconstructI env t (Program p t') = do
+  t'' <- checkAnnotation env t t' p
+  reconstructI' env t'' p
+
+reconstructI' env t PErr = generateError env
+reconstructI' env t PHole = generateError env `mplus` generateI env t
+reconstructI' env t (PLet x iDef@(Program (PFun _ _) _) iBody) = do -- lambda-let: remember and type-check on use
+  lambdaLets %= Map.insert x (env, iDef)
+  let ctx = \p -> Program (PLet x uHole p) t
+  pBody <- inContext ctx $ reconstructI env t iBody
+  return $ ctx pBody
+reconstructI' env t@(FunctionT _ tArg tRes) impl = case impl of 
+  PFun y impl -> do
+    let ctx = \p -> Program (PFun y p) t
+    pBody <- inContext ctx $ reconstructI (unfoldAllVariables $ addVariable y tArg $ env) tRes impl
+    return $ ctx pBody
+  PSymbol f -> do
+    fun <- etaExpand t f
+    reconstructI' env t $ content fun
+  _ -> throwErrorWithDescription $ text "Cannot assign function type" </> squotes (pretty t) </>
+                    text "to non-lambda term" </> squotes (pretty $ untyped impl)
+reconstructI' env t@(ScalarT _ _) impl = case impl of
+  PFun _ _ -> throwErrorWithDescription $ text "Cannot assign non-function type" </> squotes (pretty t) </>
+                           text "to lambda term" </> squotes (pretty $ untyped impl)
+                           
+  PLet x iDef iBody -> do -- E-term let (since lambda-let was considered before)
+    (env', pDef) <- inContext (\p -> Program (PLet x p (Program PHole t)) t) $ reconstructETopLevel env AnyT iDef
+    pBody <- inContext (\p -> Program (PLet x pDef p) t) $ reconstructI (addVariable x (typeOf pDef) env') t iBody
+    return $ Program (PLet x pDef pBody) t
+  
+  PIf (Program PHole AnyT) iThen iElse -> do
+    cUnknown <- Unknown Map.empty <$> freshId "C"
+    addConstraint $ WellFormedCond env cUnknown
+    pThen <- inContext (\p -> Program (PIf (Program PHole boolAll) p (Program PHole t)) t) $ reconstructI (addAssumption cUnknown env) t iThen
+    cond <- conjunction <$> currentValuation cUnknown
+    pCond <- inContext (\p -> Program (PIf p uHole uHole) t) $ generateCondition env cond
+    pElse <- optionalInPartial t $ inContext (\p -> Program (PIf pCond pThen p) t) $ reconstructI (addAssumption (fnot cond) env) t iElse 
+    return $ Program (PIf pCond pThen pElse) t
+  
+  PIf iCond iThen iElse -> do
+    (env', pCond) <- inContext (\p -> Program (PIf p (Program PHole t) (Program PHole t)) t) $ reconstructETopLevel env (ScalarT BoolT ftrue) iCond
+    let ScalarT BoolT cond = typeOf pCond
+    pThen <- inContext (\p -> Program (PIf pCond p (Program PHole t)) t) $ reconstructI (addAssumption (substitute (Map.singleton valueVarName ftrue) cond) $ env') t iThen
+    pElse <- inContext (\p -> Program (PIf pCond pThen p) t) $ reconstructI (addAssumption (substitute (Map.singleton valueVarName ffalse) cond) $ env') t iElse
+    return $ Program (PIf pCond pThen pElse) t
+    
+  PMatch iScr iCases -> do
+    (consNames, consTypes) <- unzip <$> checkCases Nothing iCases
+    let scrT = refineTop env $ shape $ lastType $ head consTypes
+    
+    (env', pScrutinee) <- inContext (\p -> Program (PMatch p []) t) $ reconstructETopLevel env scrT iScr
+    let scrutineeSymbols = symbolList pScrutinee
+    let isGoodScrutinee = (not $ head scrutineeSymbols `elem` consNames) &&                 -- Is not a value
+                          (any (not . flip Set.member (env ^. constants)) scrutineeSymbols) -- Has variables (not just constants)
+    when (not isGoodScrutinee) $ throwErrorWithDescription $ text "Match scrutinee" </> squotes (pretty pScrutinee) </> text "is constant"
+            
+    (env'', x) <- toVar pScrutinee (addScrutinee pScrutinee env')
+    pCases <- zipWithM (reconstructCase env'' x pScrutinee t) iCases consTypes    
+    return $ Program (PMatch pScrutinee pCases) t
+      
+  _ -> snd <$> reconstructETopLevel env t (untyped impl)
+  
+  where
+    -- Check that all constructors are known and belong to the same datatype
+    checkCases mName (Case consName args _ : cs) = case Map.lookup consName (allSymbols env) of
+      Nothing -> throwErrorWithDescription $ text "Not in scope: data constructor" </> squotes (text consName)
+      Just consSch -> do
+                        consT <- instantiate env consSch True args -- Set argument names in constructor type to user-provided binders
+                        case lastType consT of
+                          (ScalarT (DatatypeT dtName _ _) _) -> do
+                            case mName of
+                              Nothing -> return ()                            
+                              Just name -> if dtName == name
+                                             then return ()
+                                             else throwErrorWithDescription $ text "Expected constructor of datatype" </> squotes (text name) </> 
+                                                               text "and got constructor" </> squotes (text consName) </> 
+                                                               text "of datatype" </> squotes (text dtName)
+                            if arity (toMonotype consSch) /= length args 
+                              then throwErrorWithDescription $ text "Constructor" </> squotes (text consName)
+                                            </> text "expected" </> pretty (arity (toMonotype consSch)) </> text "binder(s) and got" <+> pretty (length args)
+                              else ((consName, consT) :) <$> checkCases (Just dtName) cs
+                          _ -> throwErrorWithDescription $ text "Not in scope: data constructor" </> squotes (text consName)
+    checkCases _ [] = return []
+  
+reconstructCase env scrVar pScrutinee t (Case consName args iBody) consT = cut $ do  
+  runInSolver $ matchConsType (lastType consT) (typeOf pScrutinee)
+  consT' <- runInSolver $ currentAssignment consT
+  (syms, ass) <- caseSymbols env scrVar args consT'
+  let caseEnv = foldr (uncurry addVariable) (addAssumption ass env) syms
+  pCaseExpr <- local (over (_1 . matchDepth) (-1 +)) $
+               inContext (\p -> Program (PMatch pScrutinee [Case consName args p]) t) $ 
+               reconstructI caseEnv t iBody
+  return $ Case consName args pCaseExpr  
+
+-- | 'reconstructE' @env t impl@ :: reconstruct unknown types and terms in a judgment @env@ |- @impl@ :: @t@ where @impl@ is an elimination term
+-- (bottom-up phase of bidirectional reconstruction)    
+reconstructETopLevel :: MonadHorn s => Environment -> RType -> UProgram -> Explorer s (Environment, RProgram)    
+reconstructETopLevel env t impl = do
+  (finalEnv, Program pTerm pTyp) <- reconstructE env t impl
+  pTyp' <- runInSolver $ currentAssignment pTyp
+  return (finalEnv, Program pTerm pTyp')
+
+reconstructE :: MonadHorn s => Environment -> RType -> UProgram -> Explorer s (Environment, RProgram)
+reconstructE env t (Program p AnyT) = reconstructE' env t p
+reconstructE env t (Program p t') = do
+  t'' <- checkAnnotation env t t' p
+  reconstructE' env t'' p  
+
+reconstructE' env typ PHole = do
+  d <- asks $ _eGuessDepth . fst
+  generateEUpTo env typ d
+reconstructE' env typ (PSymbol name) = do
+  case lookupSymbol name (arity typ) env of
+    Nothing -> throwErrorWithDescription $ text "Not in scope:" </> text name
+    Just sch -> do
+      t <- symbolType env name sch
+      let p = Program (PSymbol name) t
+      symbolUseCount %= Map.insertWith (+) name 1
+      case Map.lookup name (env ^. shapeConstraints) of
+        Nothing -> return ()
+        Just sc -> addConstraint $ Subtype env (refineBot env $ shape t) (refineTop env sc) False
+      checkE env typ p
+      return (env, p)
+reconstructE' env typ (PApp iFun iArg) = do
+  x <- freshVar env "x"
+  (env', pFun) <- inContext (\p -> Program (PApp p uHole) typ) $ reconstructE env (FunctionT x AnyT typ) iFun
+  let FunctionT x tArg tRes = typeOf pFun
+
+  (envfinal, pApp) <- if isFunctionType tArg
+    then do -- Higher-order argument: its value is not required for the function type, enqueue an auxiliary goal
+      d <- asks $ _auxDepth . fst
+      pArg <- generateHOArg env' (d - 1) tArg iArg
+      return (env', Program (PApp pFun pArg) tRes)
+      -- pArg <- inContext (\p -> Program (PApp pFun p) typ) $ reconstructI env' tArg iArg
+      -- return (env', Program (PApp pFun pArg) tRes)      
+    else do -- First-order argument: generate now
+      (env'', pArg) <- inContext (\p -> Program (PApp pFun p) typ) $ reconstructE env' tArg iArg
+      (env''', y) <- toVar pArg env''
+      return (env''', Program (PApp pFun pArg) (substituteInType (isBound env) (Map.singleton x y) tRes))
+  checkE envfinal typ pApp
+  return (envfinal, pApp)
+  where
+    generateHOArg env d tArg iArg = case content iArg of
+      PSymbol f -> do
+        lets <- use lambdaLets
+        case Map.lookup f lets of
+          Nothing -> do -- This is a function from the environment, with a known type: add its eta-expansion as an aux goal
+                      impl <- etaExpand tArg f
+                      _ <- enqueueGoal env tArg impl d
+                      return ()
+          Just (env', def) -> auxGoals %= ((Goal f env' (Monotype tArg) def d noPos) :) -- This is a locally defined function: add an aux goal with its body
+        return iArg
+      _ -> enqueueGoal env tArg iArg d -- HO argument is an abstraction: enqueue a fresh goal              
+      
+reconstructE' env typ impl = do
+  throwErrorWithDescription $ text "Expected application term of type" </> squotes (pretty typ) </>
+                                          text "and got" </> squotes (pretty $ untyped impl)
+    
+-- | 'checkAnnotation' @env t t' p@ : if user annotation @t'@ for program @p@ is a subtype of the goal type @t@,
+-- return resolved @t'@, otherwise fail
+checkAnnotation :: MonadHorn s => Environment -> RType -> RType -> BareProgram RType -> Explorer s RType  
+checkAnnotation env t t' p = do
+  tass <- use (typingState . typeAssignment)
+  case resolveRefinedType (typeSubstituteEnv tass env) t' of
+    Left err -> throwError err
+    Right t'' -> do
+      ctx <- asks $ _context . fst
+      writeLog 1 $ text "Checking consistency of type annotation" <+> pretty t'' <+> text "with" <+> pretty t <+> text "in" $+$ pretty (ctx (Program p t''))
+      addConstraint $ Subtype env t'' t True
+      
+      fT <- runInSolver $ finalizeType t
+      fT'' <- runInSolver $ finalizeType t''
+      pos <- asks $ _sourcePos . fst  
+      typingState . errorContext .= (pos, text "when checking consistency of type annotation" </> pretty fT'' </> text "with" </> pretty fT </> text "in" $+$ pretty (ctx (Program p t'')))
+      solveIncrementally
+      typingState . errorContext .= (noPos, empty)
+      
+      tass' <- use (typingState . typeAssignment)
+      return $ intersection (isBound env) t'' (typeSubstitute tass' t)
+          
+-- | 'insertAuxSolution' @x pAux pMain@: insert solution @pAux@ to the auxiliary goal @x@ into @pMain@;
+-- @pMain@ is assumed to contain either a "let x = ??" or "f x ..."
+insertAuxSolution :: Id -> RProgram -> RProgram -> RProgram
+insertAuxSolution x pAux (Program body t) = flip Program t $ 
+  case body of
+    PLet y def p -> if x == y 
+                    then PLet x pAux p
+                    else PLet y (ins def) (ins p) 
+    PSymbol y -> if x == y
+                    then content $ pAux
+                    else body
+    PApp p1 p2 -> PApp (ins p1) (ins p2)
+    PFun y p -> PFun y (ins p)
+    PIf c p1 p2 -> PIf (ins c) (ins p1) (ins p2)
+    PMatch s cases -> PMatch (ins s) (map (\(Case c args p) -> Case c args (ins p)) cases)
+    PFix ys p -> PFix ys (ins p)
+    _ -> body  
+  where
+    ins = insertAuxSolution x pAux
+
+etaExpand t f = do    
+  args <- replicateM (arity t) (freshId "X")
+  let body = foldl (\e1 e2 -> untyped $ PApp e1 e2) (untyped (PSymbol f)) (map (untyped . PSymbol) args)
+  return $ foldr (\x p -> untyped $ PFun x p) body args
+    
+  