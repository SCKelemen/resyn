module Main where

import Synquid.Logic
import Synquid.Solver
import Synquid.Program
import Synquid.Pretty
import Synquid.Explorer
import Synquid.Synthesizer
import Synquid.Parser
import Synquid.Resolver
import System.IO
import qualified Text.PrettyPrint.GenericPretty as Pr

import qualified Data.Map as Map
import Control.Monad
import Control.Monad.Logic

-- | Parameters for template exploration
explorerParams = ExplorerParams {
  _eGuessDepth = 2,
  _scrutineeDepth = 1,
  _matchDepth = 3,
  _condDepth = 1,
  _combineSymbols = PickDepthFirst,
  -- _combineSymbols = PickInterleave,
  _fixStrategy = AllArguments,
  -- _fixStrategy = FirstArgument,
  -- _fixStrategy = DisableFixpoint,
  _polyRecursion = True,
  _incrementalSolving = True,
  _consistencyChecking = False,
  _condQualsGen = undefined,
  _typeQualsGen = undefined,
  _context = id
}

-- | Parameters for constraint solving
solverParams = SolverParams {
  pruneQuals = True,
  -- pruneQuals = False,
  optimalValuationsStrategy = MarcoValuations,    
  -- optimalValuationsStrategy = BFSValuations,    
  semanticPrune = True,
  agressivePrune = True,
  -- semanticPrune = False,
  -- agressivePrune = False,    
  candidatePickStrategy = InitializedWeakCandidate,
  -- candidatePickStrategy = WeakCandidate,
  constraintPickStrategy = SmallSpaceConstraint,
  candDoc = const empty
  }
  
synthesizeAndPrint name env typ cquals tquals = do
  print $ text "===" <> text name <> text "===" $+$ nest 2 (text "Spec" $+$ pretty typ) 
  -- $+$ parens (text "Size:" <+> pretty (typeNodeCount $ toMonotype typ) <+> text "Quals" <+> pretty (length cquals + length tquals))
  print empty
  
  let goal = Goal name env typ explorerParams 
  mProg <- synthesize goal solverParams cquals tquals
  case mProg of
    Nothing -> putStr "No Solution"
    Just prog -> print $ nest 2 $ text "Solution" $+$ programDoc (const empty) prog -- $+$ parens (text "Size:" <+> pretty (programNodeCount prog))
  print empty
    
{- Integer programs -}
  
testApp = do
  let env = addVariable "a" intAll .
            addVariable "b" intAll .
            addConstant "dec" (FunctionT "x" intAll (int (valInt |=| intVar "x" |-| IntLit 1))) .
            addConstant "inc" (FunctionT "x" intAll (int (valInt |=| intVar "x" |+| IntLit 1))) .
            id $ emptyEnv
  let typ = Monotype $ int (valInt |>| intVar "b")
  
  synthesizeAndPrint "app" env typ [] []
  
testApp2 = do
  let env = addVariable "a" nat .
            -- addConstant "1" (int (valInt |=| IntLit 1)) .
            addConstant "dec" (FunctionT "x" nat (int (valInt |=| intVar "x" |-| IntLit 1))) .
            addConstant "inc" (FunctionT "x" nat (int (valInt |=| intVar "x" |+| IntLit 1))) .
            -- addConstant "plus" (FunctionT "x" nat (FunctionT "y" nat (int (valInt |=| intVar "x" |+| intVar "y")))) .
            -- addConstant "minus" (FunctionT "x" nat (FunctionT "y" nat (int (valInt |=| intVar "x" |-| intVar "y")))) .
            id $ emptyEnv
  let typ = Monotype $ int (valInt |=| intVar "a" |+| IntLit 10)
  
  synthesizeAndPrint "app2" env typ [] []
  
testLambda = do
  let env = addConstant "dec" (FunctionT "x" intAll (int (valInt |=| intVar "x" |-| IntLit 1))) .
            addConstant "inc" (FunctionT "x" intAll (int (valInt |=| intVar "x" |+| IntLit 1))) .
            id $ emptyEnv
  let typ = Monotype $ FunctionT "a" nat $ int (valInt |=| intVar "a" |+| IntLit 3)
  
  synthesizeAndPrint "abs" env typ [] []
  
testMax2 = do
  let env = emptyEnv
  let typ = Monotype $ FunctionT "x" intAll $ FunctionT "y" intAll $ int (valInt |>=| intVar "x" |&| valInt |>=| intVar "y")
  
  let cq = do
        op <- [Ge, Le, Neq]
        return $ Binary op (intVar "x") (intVar "y")  
      
  synthesizeAndPrint "max2" env typ cq []
  
testMax3 = do
  let env =
            -- addConstant "dec" (FunctionT "x" nat (int (valInt |=| intVar "x" |-| IntLit 1))) .
            -- addConstant "inc" (FunctionT "x" nat (int (valInt |=| intVar "x" |+| IntLit 1))) .
            id $ emptyEnv
  let typ = Monotype $ FunctionT "x" intAll $ FunctionT "y" intAll $ FunctionT "z" intAll $ int (valInt |>=| intVar "x" |&| valInt |>=| intVar "y" |&| valInt |>=| intVar "z")
  
  let cq = do
        op <- [Ge, Le, Neq]
        return $ Binary op (intVar "x") (intVar "y")  
      
  synthesizeAndPrint "max3" env typ cq []
  
testMax4 = do
  let env =
            -- addConstant "dec" (FunctionT "x" nat (int (valInt |=| intVar "x" |-| IntLit 1))) .
            -- addConstant "inc" (FunctionT "x" nat (int (valInt |=| intVar "x" |+| IntLit 1))) .
            id $ emptyEnv
  let typ = Monotype $ FunctionT "w" intAll $ FunctionT "x" intAll $ FunctionT "y" intAll $ FunctionT "z" intAll $ 
                int (valInt |>=| intVar "w" |&| valInt |>=| intVar "x" |&| valInt |>=| intVar "y" |&| valInt |>=| intVar "z")
  
  let cq = do
        op <- [Ge, Le, Neq]
        return $ Binary op (intVar "x") (intVar "y")  
      
  synthesizeAndPrint "max4" env typ cq []
  
testMax5 = do
  let env =
            -- addConstant "dec" (FunctionT "x" nat (int (valInt |=| intVar "x" |-| IntLit 1))) .
            -- addConstant "inc" (FunctionT "x" nat (int (valInt |=| intVar "x" |+| IntLit 1))) .
            id $ emptyEnv
  let typ = Monotype $ FunctionT "v" intAll $ FunctionT "w" intAll $ FunctionT "x" intAll $ FunctionT "y" intAll $ FunctionT "z" intAll $ 
                int (valInt |>=| intVar "v" |&| valInt |>=| intVar "w" |&| valInt |>=| intVar "x" |&| valInt |>=| intVar "y" |&| valInt |>=| intVar "z")
  
  let cq = do
        op <- [Ge, Le, Neq]
        return $ Binary op (intVar "x") (intVar "y")  
      
  synthesizeAndPrint "max5" env typ cq []    
  
   
testAbs = do
  let env = addConstant "0" (int (valInt |=| IntLit 0)) .            
            -- addConstant "id" (FunctionT "x" intAll (int (valInt |=| intVar "x"))) .
            addConstant "neg" (FunctionT "x" intAll (int (valInt |=| fneg (intVar "x")))) .
            id $ emptyEnv
  let typ = Monotype $ FunctionT "x" intAll $ int ((valInt |=| intVar "x" ||| valInt |=| fneg (intVar "x")) |&| valInt |>=| IntLit 0)  
  
  -- let cq = do
        -- op <- [Ge, Le, Neq]
        -- rhs <- [intVar "y", IntLit 0]
        -- return $ Binary op (intVar "x") rhs  
  let cq = do
        op <- [Ge, Le, Neq]
        return $ Binary op (intVar "x") (intVar "y")
      
  synthesizeAndPrint "abs" env typ cq []

testAddition = do
  let env = addConstant "0" (int (valInt |=| IntLit 0)) .
            addConstant "dec" (FunctionT "x" nat (int (valInt |=| intVar "x" |-| IntLit 1))) .
            addConstant "inc" (FunctionT "x" nat (int (valInt |=| intVar "x" |+| IntLit 1))) .
            id $ emptyEnv

  let typ = Monotype $ FunctionT "y" nat $ FunctionT "z" nat $ int (valInt |=| intVar "y" |+| intVar "z")
  
  -- let cq = do
        -- lhs <- [intVar "x", IntLit 0]
        -- op <- [Ge, Le, Neq]
        -- rhs <- [intVar "y", IntLit 0]
        -- guard $ lhs /= rhs
        -- return $ Binary op lhs rhs
  let cq = do
        op <- [Ge, Le, Neq]
        return $ Binary op (intVar "x") (intVar "y")        
      
  synthesizeAndPrint "add" env typ cq []
  
-- testEven = do
  -- let env =
            -- addConstant "dec" (FunctionT "x" nat (int (valInt |=| intVar "x" |-| IntLit 1))) .
            -- -- addConstant "inc" (FunctionT "x" nat (int (valInt |=| intVar "x" |+| IntLit 1))) .
            -- addConstant "not" (FunctionT "x" boolAll $ bool (valBool |=| fnot $ boolVar "x")) .
            -- id $ emptyEnv

  -- let typ = Monotype $ FunctionT "y" nat $ bool (valBool |=| intVar "y" |\\| IntLit 2)
  
  -- let cq = do
      -- lhs <- [intVar "x", IntLit 0]
      -- op <- [Ge, Le, Neq]
      -- rhs <- [intVar "y", IntLit 0]
      -- guard $ lhs /= rhs
      -- return $ Binary op lhs rhs
      
  -- synthesizeAndPrint env typ cq []
  
    
{- Polymorphic programs -}

testId = do
  let env = emptyEnv
  let typ = Forall "a" $ Monotype $ FunctionT "x" (vartAll "a") (vart "a" $ valVart "a" |=| vartVar "a" "x")
  
  synthesizeAndPrint "id" env typ [] []
  
testConst = do
  let env = emptyEnv
  let typ = Forall "a" $ Monotype $ FunctionT "x" (vartAll "a") (FunctionT "y" (vartAll "a") (vart "a" $ valVart "a" |=| vartVar "a" "x"))
  
  synthesizeAndPrint "const" env typ [] []  
  
testCompose = do
  let env = emptyEnv
  let typ = Forall "a" $ Forall "b" $ Forall "c" $ Monotype $ FunctionT "f" (FunctionT "x" (vartAll "a") (vartAll "b")) 
              (FunctionT "g" (FunctionT "y" (vartAll "b") (vartAll "c")) 
              (FunctionT "z" (vartAll "a") (vartAll "c")))

  synthesizeAndPrint "compose" env typ [] []    
  
testPolymorphic = do
  let env = -- addPolyConstant "coerce" (Forall "a" $ Forall "b" $ Monotype $ FunctionT "x" (vartAll "a") (vartAll "b")) .            
            addPolyConstant "id" (Forall "a" $ Monotype $ FunctionT "x" (vartAll "a") (vart "a" $ valVart "a" |=| vartVar "a" "x")) .
            addConstant "inc" (FunctionT "x" nat nat) .
            id $ emptyEnv
  let typ = Monotype $ FunctionT "x" intAll nat
  
  synthesizeAndPrint "poly" env typ [] []
  
  
{- List programs -}

listT = DatatypeT "List"
list = ScalarT listT [vartAll "a"]
listAll = list ftrue
listVar = Var (toSort listT)
valList = listVar valueVarName

intlist = ScalarT listT [intAll]
natlist = ScalarT listT [nat]
poslist = ScalarT listT [pos]

mLen = Measure IntS "len"
mElems = Measure (SetS (UninterpretedS "a")) "elems"
mRank = Measure IntS "rank"

-- | Add list datatype to the environment
addList = addDatatype "List" (Datatype 1 ["Nil", "Cons"] (Just mLen)) .
          addPolyConstant "Nil" (Forall "a" $ Monotype $ list $ mLen valList |=| IntLit 0
                                                            |&| mElems valList  |=| SetLit (UninterpretedS "a") []
                                ) .
          addPolyConstant "Cons" (Forall "a" $ Monotype $ FunctionT "x" (vartAll "a") (FunctionT "xs" listAll (list $ mLen valList |=| mLen (listVar "xs") |+| IntLit 1
                                                                                                                     |&| mLen valList |>| IntLit 0
                                                                                                                     |&| mElems valList |=| mElems (listVar "xs") /+/ SetLit (UninterpretedS "a") [vartVar "a" "x"]
                                                                                                                     -- |&| mRank valList |=| mRank (listVar "xs") |+| IntLit 1
                                                                                   )))
                                                                                                                                                                      
testHead = do
  let env = addList $ emptyEnv
  let typ = Forall "a" $ Monotype $ FunctionT "xs" (list $ mLen valList |>| IntLit 0) (vart "a" $ valVart "a" `fin` mElems (listVar "xs"))
  
  synthesizeAndPrint "head" env typ [] []
  
testNull = do
  let env = addConstant "true" (bool valBool) .
            addConstant "false" (bool (fnot valBool)) .
            addList $ emptyEnv
  let typ = Forall "a" $ Monotype $ FunctionT "xs" (listAll) (bool $ valBool |=| (mLen (listVar "xs") |=| IntLit 0))
  
  synthesizeAndPrint "null" env typ [] []  
  
testReplicate = do
  let env = addConstant "0" (int (valInt |=| IntLit 0)) .
            addConstant "dec" (FunctionT "x" intAll (int (valInt |=| intVar "x" |-| IntLit 1))) .
            addConstant "inc" (FunctionT "x" intAll (int (valInt |=| intVar "x" |+| IntLit 1))) .            
            -- addPolyConstant "genInc" (Forall "a" $ Monotype $ FunctionT "x" (vartAll "a") (vart "a" (valVart "a" |>| vartVar "a" "x"))) .
            addList $ emptyEnv

  -- let typ = Forall "a" $ Monotype $ FunctionT "n" nat (FunctionT "y" (vartAll "a") (ScalarT listT [vart "a" $ valVart "a" |>| vartVar "a" "y"] $ mLen valList |=| intVar "n"))
  let typ = Forall "a" $ Monotype $ FunctionT "n" nat (FunctionT "y" (vartAll "a") (ScalarT listT [vartAll "a"] $ mLen valList |=| intVar "n"))
  -- let typ = Forall "a" $ Monotype $ FunctionT "y" (vartAll "a") (ScalarT listT [vartAll "a"] $ mLen valList |=| IntLit 1)
          
  let cq = do
        op <- [Ge, Le, Neq]
        return $ Binary op (intVar "x") (intVar "y")
      
  synthesizeAndPrint "replicate" env typ cq []
  
testLength = do
  let env = addConstant "0" (int (valInt |=| IntLit 0)) .
            addConstant "dec" (FunctionT "x" intAll (int (valInt |=| intVar "x" |-| IntLit 1))) .
            addConstant "inc" (FunctionT "x" intAll (int (valInt |=| intVar "x" |+| IntLit 1))) .  
            addList $ emptyEnv

  let typ = Forall "a" $ Monotype $ FunctionT "l" listAll (int $ valInt |=| mLen (listVar "l"))

  synthesizeAndPrint "length" env typ [] [valInt |>=| IntLit 0]
  
testAppend = do
  let env = addList $ emptyEnv

  let typ = Forall "a" $ Monotype $ FunctionT "xs" listAll (FunctionT "ys" listAll (list $ mLen valList |=| mLen (listVar "xs") |+| mLen (listVar "ys")))

  synthesizeAndPrint "append" env typ [] []
  
testStutter = do
  let env = addList $ emptyEnv

  let typ = Forall "a" $ Monotype $ FunctionT "xs" listAll (list $ mLen valList |=| IntLit 2 |*| mLen (listVar "xs") |&| mElems valList |=| mElems (listVar "xs"))
  
  synthesizeAndPrint "stutter" env typ [] []
  
testTake = do
  let env = addConstant "0" (int (valInt |=| IntLit 0)) .
            addConstant "dec" (FunctionT "x" intAll (int (valInt |=| intVar "x" |-| IntLit 1))) .
            addConstant "inc" (FunctionT "x" intAll (int (valInt |=| intVar "x" |+| IntLit 1))) .  
            addList $ emptyEnv

  let typ = Forall "a" $ Monotype $ FunctionT "xs" listAll (FunctionT "n" (int $ IntLit 0 |<=| valInt |&| valInt |<=| mLen (listVar "xs")) (list $ mLen valList |=| intVar "n"))
  
  let cq = do
        op <- [Ge, Le, Neq]
        return $ Binary op (intVar "x") (intVar "y")
    
  synthesizeAndPrint "take" env typ cq []    
  
testDrop = do
  let env = addConstant "dec" (FunctionT "x" intAll (int (valInt |=| intVar "x" |-| IntLit 1))) .
            addList $ emptyEnv

  let typ = Forall "a" $ Monotype $ FunctionT "xs" listAll (FunctionT "n" (int $ IntLit 0 |<=| valInt |&| valInt |<=| mLen (listVar "xs")) (list $ mLen valList |=| mLen (listVar "xs") |-| intVar "n"))
  
  let cq = do
        lhs <- [intVar "x"]
        op <- [Le, Ge, Neq]
        rhs <- [IntLit 0]
        guard $ lhs /= rhs
        return $ Binary op lhs rhs  
    
  synthesizeAndPrint "drop" env typ cq []  
  
testDelete = do
  let env = addList $ emptyEnv

  let typ = Forall "a" $ Monotype $ FunctionT "x" (vartAll "a") (FunctionT "xs" listAll (list $ mElems valList |=| mElems (listVar "xs") /-/ SetLit (UninterpretedS "a") [vartVar "a" "x"]))
      
  synthesizeAndPrint "delete" env typ [vartVar "a" "x" |=| vartVar "a" "y"] []  
  
testMap = do
  let env = addList $ emptyEnv

  let typ = (Forall "a" $ Forall "b" $ Monotype $ 
                                    FunctionT "f" (FunctionT "x" (vartAll "a") (vartAll "b")) 
                                    (FunctionT "xs" (ScalarT listT [vartAll "a"] ftrue) (ScalarT listT [vartAll "b"] $ mLen valList |=| mLen (listVar "xs"))))
    
  synthesizeAndPrint "map" env typ [] []  
  
testUseMap = do
  let env = addPolyConstant "map" (Forall "a" $ Forall "b" $ Monotype $
                                    FunctionT "f" (FunctionT "x" (vartAll "a") (vartAll "b")) 
                                    (FunctionT "xs" (ScalarT listT [vartAll "a"] ftrue) 
                                    (ScalarT listT [vartAll "b"] $ mLen valList |=| mLen (listVar "xs")))) .
            addConstant "neg" (FunctionT "x" intAll (int (valInt |=| fneg (intVar "x")))) .            
            addList $ emptyEnv

  let typ = Monotype $ FunctionT "xs" (intlist ftrue) (natlist $ mLen valList |=| mLen (listVar "xs"))
  
  let cq = do
        op <- [Ge, Le, Neq]
        return $ Binary op (intVar "x") (IntLit 0)
    
  synthesizeAndPrint "useMap" env typ cq []
  
testUseFold1 = do
  let env = addPolyConstant "fold1" (Forall "a" $ Monotype $ 
                                    FunctionT "f" (FunctionT "x" (vartAll "a") (FunctionT "y" (vartAll "a") (vartAll "a"))) 
                                    (FunctionT "xs" (ScalarT listT [vartAll "a"] $ mLen valList |>| IntLit 0) (vartAll "a"))) .
            addConstant "gcd" (FunctionT "x" pos (FunctionT "y" pos pos)) .
            addList $ emptyEnv

  let typ = Monotype $ FunctionT "xs" (poslist $ mLen valList |>| IntLit 0) nat
    
  synthesizeAndPrint "fold" env typ [] []
  
  
{- Sorted lists -}

incListT = DatatypeT "IncList"
incList = ScalarT incListT [vartAll "a"]
incListVar = Var (toSort incListT)
valIncList = incListVar valueVarName

intInclist = ScalarT incListT [intAll]
natInclist = ScalarT incListT [nat]

mILen = Measure IntS "len"
mIElems = Measure (SetS $ UninterpretedS "a") "elems"
mIRank = Measure IntS "rank"

-- | Add list datatype to the environment
addIncList = addDatatype "IncList" (Datatype 1 ["INil", "ICons"] (Just mIRank)) .
          addPolyConstant "INil" (Forall "a" $ Monotype $ incList $ mILen valIncList |=| IntLit 0 |&| 
                                                               mIElems valIncList  |=| SetLit (UninterpretedS "a") []
                                ) .
          addPolyConstant "ICons" (Forall "a" $ Monotype $ FunctionT "x" (vartAll "a") 
                                                         (FunctionT "xs" (ScalarT incListT [vart "a" $ valVart "a" |>=| vartVar "a" "x"] ftrue) 
                                                         (incList $ mILen valIncList |=| mILen (incListVar "xs") |+| IntLit 1 |&|
                                                                mILen valIncList |>| IntLit 0 |&| 
                                                                mIElems valIncList |=| mIElems (incListVar "xs") /+/ SetLit (UninterpretedS "a") [vartVar "a" "x"] |&|
                                                                mIRank valIncList |=| mIRank (incListVar "xs") |+| IntLit 1 |&| 
                                                                mIRank (incListVar "xs") |>=| IntLit 0
                                                          )))

testMakeIncList = do
  let env = addConstant "0" (int (valInt |=| IntLit 0)) .
            -- addConstant "1" (int (valInt |=| IntLit 1)) .
            addConstant "dec" (FunctionT "x" intAll (int (valInt |=| intVar "x" |-| IntLit 1))) .
            addConstant "inc" (FunctionT "x" intAll (int (valInt |=| intVar "x" |+| IntLit 1))) .  
            addIncList $ emptyEnv

  let typ = Monotype $ natInclist $ mIElems valIncList |=| SetLit IntS [IntLit 0, IntLit 1]
          
  synthesizeAndPrint "make" env typ [] []                                                          
  
testIncListInsert = do
  let env = addIncList $ emptyEnv

  let typ = Forall "a" $ Monotype $ (FunctionT "x" (vartAll "a") (FunctionT "xs" (incList ftrue) (incList $ mIElems valIncList |=| mIElems (incListVar "xs") /+/ SetLit (UninterpretedS "a") [vartVar "a" "x"])))
          
  let cq = do
        op <- [Ge, Le, Neq]
        return $ Binary op (vartVar "a" "x") (vartVar "a" "y")

  synthesizeAndPrint "insert" env typ cq []
  
testInsertionSort = do
  let env = 
        addPolyConstant "insert" (Forall "a" $ Monotype $ (FunctionT "x" (vartAll "a") (FunctionT "xs" (incList ftrue) (incList $ mIElems valIncList |=| mIElems (incListVar "xs") /+/ SetLit (UninterpretedS "a") [vartVar "a" "x"])))) .
        addList .
        addIncList $ emptyEnv

  let typ = Forall "a" $ Monotype $ (FunctionT "xs" listAll ((incList $ mIElems valIncList |=| mElems (listVar "xs"))))
          
  let cq = do
        op <- [Ge, Le, Neq]
        return $ Binary op (intVar "x") (intVar "y")

  synthesizeAndPrint "insertSort" env typ cq []  
  
testIncListMerge = do
  let env = addIncList $ emptyEnv

  let typ = Forall "a" $ Monotype $ (FunctionT "xs" (incList ftrue) 
                                    (FunctionT "ys" (incList ftrue) 
                                    (incList $ 
                                      mILen valIncList |=| mILen (incListVar "xs") |+| mILen (incListVar "ys") |&|
                                      mIElems valIncList |=| mIElems (incListVar "xs") /+/ mIElems (incListVar "ys")
                                      )))
                                    
          
  let cq = do
        op <- [Lt]
        return $ Binary op (vartVar "a" "x") (vartVar "a" "y")

  synthesizeAndPrint "merge" env typ cq []
  
{- Pairs -}  
  
pairT = DatatypeT "Pair"
pair = ScalarT pairT [vartAll "a", vartAll "b"]
pairAll = pair ftrue
pairVar = Var (toSort pairT)
valPair = pairVar valueVarName

-- | Add pair datatype to the environment
addPair = addDatatype "Pair" (Datatype 2 ["Pair"] Nothing) .
          addPolyConstant "Pair" (Forall "a" $ Forall "b" $ Monotype 
            (FunctionT "x" (vartAll "a") (FunctionT "y" (vartAll "b") 
              (pair $ (Measure (UninterpretedS "a") "_1" valPair |=| vartVar "a" "x")
                      |&| (Measure (UninterpretedS "b") "_2" valPair |=| vartVar "b" "y")))))
                      
testFst = do
  let env = addPair $ emptyEnv

  let typ = Forall "a" $ Forall "b" $ Monotype $ (FunctionT "p" (pair ftrue) (vart "a" $ Measure (UninterpretedS "a") "_1" (pairVar "p") |=| valVart "a"))
          
  synthesizeAndPrint "fst" env typ [] []
                      

testSplit = do
  let env = addList $ addPair $ emptyEnv
  let l = Measure (UninterpretedS "List") "_1" valPair
  let r = Measure (UninterpretedS "List") "_2" valPair
  let typ = Forall "a" $ Monotype $ (FunctionT "xs" (list ftrue) (ScalarT pairT 
                                                                            [list $ fabs (mLen (listVar "xs") |-| mLen valList |*| IntLit 2) |<=| IntLit 1, 
                                                                             list $ fabs (mLen (listVar "xs") |-| mLen valList |*| IntLit 2) |<=| IntLit 1] $ 
                                                                            (mLen (listVar "xs") |=| mLen l |+| mLen r)  |&|  (mElems (listVar "xs") |=| mElems l /+/ mElems r)
                                      ))                                      
          
  synthesizeAndPrint "split" env typ [] []
  
testMergeSort = do
  let l = Measure (UninterpretedS "List") "_1" valPair
  let r = Measure (UninterpretedS "List") "_2" valPair
  let env = addPolyConstant "split" (Forall "a" $ Monotype $ (FunctionT "xs" (list ftrue) (ScalarT pairT 
                                                                            [list $ fabs (mLen (listVar "xs") |-| mLen valList |*| IntLit 2) |<=| IntLit 1, 
                                                                             list $ fabs (mLen (listVar "xs") |-| mLen valList |*| IntLit 2) |<=| IntLit 1] $ 
                                                                            (mLen (listVar "xs") |=| mLen l |+| mLen r)  |&|  (mElems (listVar "xs") |=| mElems l /+/ mElems r)
                                      ))) .
            addPolyConstant "merge" (Forall "a" $ Monotype $ (
                                                    FunctionT "xs" (incList ftrue) (
                                                    FunctionT "ys" (incList $ fabs (mILen (incListVar "xs") |-| mILen valIncList) |<=| IntLit 1) (
                                                    incList $ 
                                                      mILen valIncList |=| mILen (incListVar "xs") |+| mILen (incListVar "ys") |&|
                                                      mIElems valIncList |=| mIElems (incListVar "xs") /+/ mIElems (incListVar "ys")))
                                                    )) .
            addList . addIncList . addPair $ emptyEnv
            
  let typ = Forall "a" $ Monotype $ (FunctionT "xs" listAll ((incList $ mILen valIncList |=| mLen (listVar "xs")  |&|  mIElems valIncList |=| mElems (listVar "xs"))))
  synthesizeAndPrint "mergeSort" env typ [] []
    
{- Tree programs -}

treeT = DatatypeT "Tree"
tree = ScalarT treeT [vartAll "a"]
treeAll = tree ftrue
treeVar = Var (toSort treeT)
valTree = treeVar valueVarName

mSize = Measure IntS "size"
mTElems = Measure (SetS (UninterpretedS "a")) "telems"
mTRank = Measure IntS "rank"

-- | Add tree datatype to the environment
addTree = addDatatype "Tree" (Datatype 1 ["Empty", "Node"] (Just mSize)) .
          addPolyConstant "Empty" (Forall "a" $ Monotype $ tree $  
            mSize valTree  |=| IntLit 0
            -- |&| (mTElems valTree |=| SetLit (TypeVarT "a") [])
            ) .
          addPolyConstant "Node" (Forall "a" $ Monotype $ FunctionT "x" (vartAll "a") (FunctionT "l" treeAll (FunctionT "r" treeAll (tree $  
            mSize valTree |=| mSize (treeVar "l") |+| mSize (treeVar "r") |+| IntLit 1
            |&| mSize (treeVar "l") |>=| IntLit 0 |&| mSize (treeVar "r") |>=| IntLit 0
            -- |&| mTElems valTree |=| mTElems (treeVar "l") /+/ mTElems (treeVar "r") /+/ SetLit (TypeVarT "a") [vartVar "a" "x"]
            -- |&| mTRank valTree |=| mTRank (treeVar "l") |+| mTRank (treeVar "r") |+| IntLit 1
            -- |&| mTRank (treeVar "l") |>=| IntLit 0 |&| mTRank (treeVar "r") |>=| IntLit 0
            ))))            
            
testRoot = do
  let env = addTree $ emptyEnv
  let typ = Forall "a" $ Monotype $ FunctionT "t" (tree $ mSize valTree |>| IntLit 0) (vartAll "a") -- $ valVart "a" `fin` mTElems (treeVar "t"))
  
  synthesizeAndPrint "root" env typ [] []
            
              
-- testTreeGen = do
  -- let env = addConstant "0" (int (valInt |=| IntLit 0)) .
            -- addConstant "1" (int (valInt |=| IntLit 0)) .
            -- addConstant "dec" (FunctionT "x" intAll (int (valInt |=| intVar "x" |-| IntLit 1))) .
            -- addTree $ emptyEnv

  -- let typ = Monotype $ FunctionT "n" nat (tree $ Measure IntT "size" valTree |=| intVar "n")
  
  -- let cq = do
      -- op <- [Eq]      
      -- return $ Binary op (intVar "x") (intVar "y")
  
  -- synthesizeAndPrint env typ cq []
  
testTreeSize = do
  let env = addConstant "0" (int (valInt |=| IntLit 0)) .
            addConstant "1" (int (valInt |=| IntLit 1)) .
            -- addConstant "dec" (FunctionT "x" intAll (int (valInt |=| intVar "x" |-| IntLit 1))) .
            -- addConstant "inc" (FunctionT "x" intAll (int (valInt |=| intVar "x" |+| IntLit 1))) .  
            addConstant "plus" (FunctionT "x" intAll (FunctionT "y" intAll (int (valInt |=| intVar "x" |+| intVar "y")))) .
            -- addConstant "minus" (FunctionT "x" nat (FunctionT "y" nat (int (valInt |=| intVar "x" |-| intVar "y")))) .            
            addTree $ emptyEnv

  let typ = Forall "a" $ Monotype $ FunctionT "t" treeAll (int $ valInt |=| mSize (treeVar "t"))

  synthesizeAndPrint "size" env typ [] []
            
testFlatten = do
  let env = addPolyConstant "append" (Forall "a" $ Monotype $ FunctionT "xs" listAll (FunctionT "ys" listAll (list $ mLen valList |=| mLen (listVar "xs") |+| mLen (listVar "ys")))) .
            addList $ addTree $ emptyEnv

  let typ = Forall "a" $ Monotype $ FunctionT "t" treeAll (list $ mLen valList |=| mSize (treeVar "t"))
    
  synthesizeAndPrint "flatten" env typ [] []
            
  
repl :: IO ()
repl = do
  putStr "> "
  hFlush stdout
  input <- getLine
  case parse parseFormula input of
    Right ast -> putStrLn "Successfully parsed:" >> print ast
    Left errMsg -> putStrLn "Error!:" >> putStrLn errMsg
  repl

main = do
  -- -- Integer programs
  -- testApp
  -- testApp2  
  -- -- testLambda
  -- testMax2  
  -- testMax3
  -- testMax4
  -- testMax5
  -- testAbs  
  -- testAddition
  -- -- testMult
  -- -- Polymorphic programs
  -- -- testId
  -- -- testConst
  -- -- testCompose  
  -- -- testPolymorphic
  -- -- List programs
  -- testHead
  -- testReplicate
  -- testLength
  -- testAppend
  -- testStutter
  -- testTake
  -- testDrop
  -- testDelete
  -- testMap
<<<<<<< HEAD
  {- repl -}
  {- testUseMap -}
  {- let -}
    {- str = unlines [ -}
      {- "", -}
      {- " type SmallPosNum = {Int | 0 < _v & _v <= 10}   ", -}
      {- "   type NegNum = {Int | _v < 10}  ", -}
      {- " foo :: (a:SmallPosNum -> NegNum)  ", -}
      {- "  ", -}
      {- "data List a " -}
      {- ] -}
  {- putStrLn str -}
  str <- readFile "sample1.hs"
  print $ parse parseProgram str
  {- putStrLn $ either id show $ parse parseProgram str -}
  {- repl -}
  {- let env = emptyEnv {_measures = Map.fromList [("foo", (IntS, BoolS)), ("len", (BoolS, SetS IntS))]} -}
  {- print $ parse parseFormula "len foo 1" >>=resolveFormula UnknownS env -}
  {- putStrLn $ either id show $ parse parseType "{List a | len v == 0  &&  v > 1}" -}
  {- putStrLn $ case parseProg $  of -}
    {- Left err -> err -}
    {- Right parsed -> show parsed -}
=======
  -- testUseMap
>>>>>>> 68cfa9b7
  -- testUseFold1
  -- testMakeIncList
  -- testIncListInsert
  -- testInsertionSort
  -- testIncListMerge
  -- testFst
  testSplit
  -- testMergeSort
  -- -- Tree programs
  -- testRoot
  -- testTreeGen
  -- testTreeSize
  -- testFlatten
<|MERGE_RESOLUTION|>--- conflicted
+++ resolved
@@ -1,672 +1,633 @@
-module Main where
-
-import Synquid.Logic
-import Synquid.Solver
-import Synquid.Program
-import Synquid.Pretty
-import Synquid.Explorer
-import Synquid.Synthesizer
-import Synquid.Parser
-import Synquid.Resolver
-import System.IO
-import qualified Text.PrettyPrint.GenericPretty as Pr
-
-import qualified Data.Map as Map
-import Control.Monad
-import Control.Monad.Logic
-
--- | Parameters for template exploration
-explorerParams = ExplorerParams {
-  _eGuessDepth = 2,
-  _scrutineeDepth = 1,
-  _matchDepth = 3,
-  _condDepth = 1,
-  _combineSymbols = PickDepthFirst,
-  -- _combineSymbols = PickInterleave,
-  _fixStrategy = AllArguments,
-  -- _fixStrategy = FirstArgument,
-  -- _fixStrategy = DisableFixpoint,
-  _polyRecursion = True,
-  _incrementalSolving = True,
-  _consistencyChecking = False,
-  _condQualsGen = undefined,
-  _typeQualsGen = undefined,
-  _context = id
-}
-
--- | Parameters for constraint solving
-solverParams = SolverParams {
-  pruneQuals = True,
-  -- pruneQuals = False,
-  optimalValuationsStrategy = MarcoValuations,    
-  -- optimalValuationsStrategy = BFSValuations,    
-  semanticPrune = True,
-  agressivePrune = True,
-  -- semanticPrune = False,
-  -- agressivePrune = False,    
-  candidatePickStrategy = InitializedWeakCandidate,
-  -- candidatePickStrategy = WeakCandidate,
-  constraintPickStrategy = SmallSpaceConstraint,
-  candDoc = const empty
-  }
-  
-synthesizeAndPrint name env typ cquals tquals = do
-  print $ text "===" <> text name <> text "===" $+$ nest 2 (text "Spec" $+$ pretty typ) 
-  -- $+$ parens (text "Size:" <+> pretty (typeNodeCount $ toMonotype typ) <+> text "Quals" <+> pretty (length cquals + length tquals))
-  print empty
-  
-  let goal = Goal name env typ explorerParams 
-  mProg <- synthesize goal solverParams cquals tquals
-  case mProg of
-    Nothing -> putStr "No Solution"
-    Just prog -> print $ nest 2 $ text "Solution" $+$ programDoc (const empty) prog -- $+$ parens (text "Size:" <+> pretty (programNodeCount prog))
-  print empty
-    
-{- Integer programs -}
-  
-testApp = do
-  let env = addVariable "a" intAll .
-            addVariable "b" intAll .
-            addConstant "dec" (FunctionT "x" intAll (int (valInt |=| intVar "x" |-| IntLit 1))) .
-            addConstant "inc" (FunctionT "x" intAll (int (valInt |=| intVar "x" |+| IntLit 1))) .
-            id $ emptyEnv
-  let typ = Monotype $ int (valInt |>| intVar "b")
-  
-  synthesizeAndPrint "app" env typ [] []
-  
-testApp2 = do
-  let env = addVariable "a" nat .
-            -- addConstant "1" (int (valInt |=| IntLit 1)) .
-            addConstant "dec" (FunctionT "x" nat (int (valInt |=| intVar "x" |-| IntLit 1))) .
-            addConstant "inc" (FunctionT "x" nat (int (valInt |=| intVar "x" |+| IntLit 1))) .
-            -- addConstant "plus" (FunctionT "x" nat (FunctionT "y" nat (int (valInt |=| intVar "x" |+| intVar "y")))) .
-            -- addConstant "minus" (FunctionT "x" nat (FunctionT "y" nat (int (valInt |=| intVar "x" |-| intVar "y")))) .
-            id $ emptyEnv
-  let typ = Monotype $ int (valInt |=| intVar "a" |+| IntLit 10)
-  
-  synthesizeAndPrint "app2" env typ [] []
-  
-testLambda = do
-  let env = addConstant "dec" (FunctionT "x" intAll (int (valInt |=| intVar "x" |-| IntLit 1))) .
-            addConstant "inc" (FunctionT "x" intAll (int (valInt |=| intVar "x" |+| IntLit 1))) .
-            id $ emptyEnv
-  let typ = Monotype $ FunctionT "a" nat $ int (valInt |=| intVar "a" |+| IntLit 3)
-  
-  synthesizeAndPrint "abs" env typ [] []
-  
-testMax2 = do
-  let env = emptyEnv
-  let typ = Monotype $ FunctionT "x" intAll $ FunctionT "y" intAll $ int (valInt |>=| intVar "x" |&| valInt |>=| intVar "y")
-  
-  let cq = do
-        op <- [Ge, Le, Neq]
-        return $ Binary op (intVar "x") (intVar "y")  
-      
-  synthesizeAndPrint "max2" env typ cq []
-  
-testMax3 = do
-  let env =
-            -- addConstant "dec" (FunctionT "x" nat (int (valInt |=| intVar "x" |-| IntLit 1))) .
-            -- addConstant "inc" (FunctionT "x" nat (int (valInt |=| intVar "x" |+| IntLit 1))) .
-            id $ emptyEnv
-  let typ = Monotype $ FunctionT "x" intAll $ FunctionT "y" intAll $ FunctionT "z" intAll $ int (valInt |>=| intVar "x" |&| valInt |>=| intVar "y" |&| valInt |>=| intVar "z")
-  
-  let cq = do
-        op <- [Ge, Le, Neq]
-        return $ Binary op (intVar "x") (intVar "y")  
-      
-  synthesizeAndPrint "max3" env typ cq []
-  
-testMax4 = do
-  let env =
-            -- addConstant "dec" (FunctionT "x" nat (int (valInt |=| intVar "x" |-| IntLit 1))) .
-            -- addConstant "inc" (FunctionT "x" nat (int (valInt |=| intVar "x" |+| IntLit 1))) .
-            id $ emptyEnv
-  let typ = Monotype $ FunctionT "w" intAll $ FunctionT "x" intAll $ FunctionT "y" intAll $ FunctionT "z" intAll $ 
-                int (valInt |>=| intVar "w" |&| valInt |>=| intVar "x" |&| valInt |>=| intVar "y" |&| valInt |>=| intVar "z")
-  
-  let cq = do
-        op <- [Ge, Le, Neq]
-        return $ Binary op (intVar "x") (intVar "y")  
-      
-  synthesizeAndPrint "max4" env typ cq []
-  
-testMax5 = do
-  let env =
-            -- addConstant "dec" (FunctionT "x" nat (int (valInt |=| intVar "x" |-| IntLit 1))) .
-            -- addConstant "inc" (FunctionT "x" nat (int (valInt |=| intVar "x" |+| IntLit 1))) .
-            id $ emptyEnv
-  let typ = Monotype $ FunctionT "v" intAll $ FunctionT "w" intAll $ FunctionT "x" intAll $ FunctionT "y" intAll $ FunctionT "z" intAll $ 
-                int (valInt |>=| intVar "v" |&| valInt |>=| intVar "w" |&| valInt |>=| intVar "x" |&| valInt |>=| intVar "y" |&| valInt |>=| intVar "z")
-  
-  let cq = do
-        op <- [Ge, Le, Neq]
-        return $ Binary op (intVar "x") (intVar "y")  
-      
-  synthesizeAndPrint "max5" env typ cq []    
-  
-   
-testAbs = do
-  let env = addConstant "0" (int (valInt |=| IntLit 0)) .            
-            -- addConstant "id" (FunctionT "x" intAll (int (valInt |=| intVar "x"))) .
-            addConstant "neg" (FunctionT "x" intAll (int (valInt |=| fneg (intVar "x")))) .
-            id $ emptyEnv
-  let typ = Monotype $ FunctionT "x" intAll $ int ((valInt |=| intVar "x" ||| valInt |=| fneg (intVar "x")) |&| valInt |>=| IntLit 0)  
-  
-  -- let cq = do
-        -- op <- [Ge, Le, Neq]
-        -- rhs <- [intVar "y", IntLit 0]
-        -- return $ Binary op (intVar "x") rhs  
-  let cq = do
-        op <- [Ge, Le, Neq]
-        return $ Binary op (intVar "x") (intVar "y")
-      
-  synthesizeAndPrint "abs" env typ cq []
-
-testAddition = do
-  let env = addConstant "0" (int (valInt |=| IntLit 0)) .
-            addConstant "dec" (FunctionT "x" nat (int (valInt |=| intVar "x" |-| IntLit 1))) .
-            addConstant "inc" (FunctionT "x" nat (int (valInt |=| intVar "x" |+| IntLit 1))) .
-            id $ emptyEnv
-
-  let typ = Monotype $ FunctionT "y" nat $ FunctionT "z" nat $ int (valInt |=| intVar "y" |+| intVar "z")
-  
-  -- let cq = do
-        -- lhs <- [intVar "x", IntLit 0]
-        -- op <- [Ge, Le, Neq]
-        -- rhs <- [intVar "y", IntLit 0]
-        -- guard $ lhs /= rhs
-        -- return $ Binary op lhs rhs
-  let cq = do
-        op <- [Ge, Le, Neq]
-        return $ Binary op (intVar "x") (intVar "y")        
-      
-  synthesizeAndPrint "add" env typ cq []
-  
--- testEven = do
-  -- let env =
-            -- addConstant "dec" (FunctionT "x" nat (int (valInt |=| intVar "x" |-| IntLit 1))) .
-            -- -- addConstant "inc" (FunctionT "x" nat (int (valInt |=| intVar "x" |+| IntLit 1))) .
-            -- addConstant "not" (FunctionT "x" boolAll $ bool (valBool |=| fnot $ boolVar "x")) .
-            -- id $ emptyEnv
-
-  -- let typ = Monotype $ FunctionT "y" nat $ bool (valBool |=| intVar "y" |\\| IntLit 2)
-  
-  -- let cq = do
-      -- lhs <- [intVar "x", IntLit 0]
-      -- op <- [Ge, Le, Neq]
-      -- rhs <- [intVar "y", IntLit 0]
-      -- guard $ lhs /= rhs
-      -- return $ Binary op lhs rhs
-      
-  -- synthesizeAndPrint env typ cq []
-  
-    
-{- Polymorphic programs -}
-
-testId = do
-  let env = emptyEnv
-  let typ = Forall "a" $ Monotype $ FunctionT "x" (vartAll "a") (vart "a" $ valVart "a" |=| vartVar "a" "x")
-  
-  synthesizeAndPrint "id" env typ [] []
-  
-testConst = do
-  let env = emptyEnv
-  let typ = Forall "a" $ Monotype $ FunctionT "x" (vartAll "a") (FunctionT "y" (vartAll "a") (vart "a" $ valVart "a" |=| vartVar "a" "x"))
-  
-  synthesizeAndPrint "const" env typ [] []  
-  
-testCompose = do
-  let env = emptyEnv
-  let typ = Forall "a" $ Forall "b" $ Forall "c" $ Monotype $ FunctionT "f" (FunctionT "x" (vartAll "a") (vartAll "b")) 
-              (FunctionT "g" (FunctionT "y" (vartAll "b") (vartAll "c")) 
-              (FunctionT "z" (vartAll "a") (vartAll "c")))
-
-  synthesizeAndPrint "compose" env typ [] []    
-  
-testPolymorphic = do
-  let env = -- addPolyConstant "coerce" (Forall "a" $ Forall "b" $ Monotype $ FunctionT "x" (vartAll "a") (vartAll "b")) .            
-            addPolyConstant "id" (Forall "a" $ Monotype $ FunctionT "x" (vartAll "a") (vart "a" $ valVart "a" |=| vartVar "a" "x")) .
-            addConstant "inc" (FunctionT "x" nat nat) .
-            id $ emptyEnv
-  let typ = Monotype $ FunctionT "x" intAll nat
-  
-  synthesizeAndPrint "poly" env typ [] []
-  
-  
-{- List programs -}
-
-listT = DatatypeT "List"
-list = ScalarT listT [vartAll "a"]
-listAll = list ftrue
-listVar = Var (toSort listT)
-valList = listVar valueVarName
-
-intlist = ScalarT listT [intAll]
-natlist = ScalarT listT [nat]
-poslist = ScalarT listT [pos]
-
-mLen = Measure IntS "len"
-mElems = Measure (SetS (UninterpretedS "a")) "elems"
-mRank = Measure IntS "rank"
-
--- | Add list datatype to the environment
-addList = addDatatype "List" (Datatype 1 ["Nil", "Cons"] (Just mLen)) .
-          addPolyConstant "Nil" (Forall "a" $ Monotype $ list $ mLen valList |=| IntLit 0
-                                                            |&| mElems valList  |=| SetLit (UninterpretedS "a") []
-                                ) .
-          addPolyConstant "Cons" (Forall "a" $ Monotype $ FunctionT "x" (vartAll "a") (FunctionT "xs" listAll (list $ mLen valList |=| mLen (listVar "xs") |+| IntLit 1
-                                                                                                                     |&| mLen valList |>| IntLit 0
-                                                                                                                     |&| mElems valList |=| mElems (listVar "xs") /+/ SetLit (UninterpretedS "a") [vartVar "a" "x"]
-                                                                                                                     -- |&| mRank valList |=| mRank (listVar "xs") |+| IntLit 1
-                                                                                   )))
-                                                                                                                                                                      
-testHead = do
-  let env = addList $ emptyEnv
-  let typ = Forall "a" $ Monotype $ FunctionT "xs" (list $ mLen valList |>| IntLit 0) (vart "a" $ valVart "a" `fin` mElems (listVar "xs"))
-  
-  synthesizeAndPrint "head" env typ [] []
-  
-testNull = do
-  let env = addConstant "true" (bool valBool) .
-            addConstant "false" (bool (fnot valBool)) .
-            addList $ emptyEnv
-  let typ = Forall "a" $ Monotype $ FunctionT "xs" (listAll) (bool $ valBool |=| (mLen (listVar "xs") |=| IntLit 0))
-  
-  synthesizeAndPrint "null" env typ [] []  
-  
-testReplicate = do
-  let env = addConstant "0" (int (valInt |=| IntLit 0)) .
-            addConstant "dec" (FunctionT "x" intAll (int (valInt |=| intVar "x" |-| IntLit 1))) .
-            addConstant "inc" (FunctionT "x" intAll (int (valInt |=| intVar "x" |+| IntLit 1))) .            
-            -- addPolyConstant "genInc" (Forall "a" $ Monotype $ FunctionT "x" (vartAll "a") (vart "a" (valVart "a" |>| vartVar "a" "x"))) .
-            addList $ emptyEnv
-
-  -- let typ = Forall "a" $ Monotype $ FunctionT "n" nat (FunctionT "y" (vartAll "a") (ScalarT listT [vart "a" $ valVart "a" |>| vartVar "a" "y"] $ mLen valList |=| intVar "n"))
-  let typ = Forall "a" $ Monotype $ FunctionT "n" nat (FunctionT "y" (vartAll "a") (ScalarT listT [vartAll "a"] $ mLen valList |=| intVar "n"))
-  -- let typ = Forall "a" $ Monotype $ FunctionT "y" (vartAll "a") (ScalarT listT [vartAll "a"] $ mLen valList |=| IntLit 1)
-          
-  let cq = do
-        op <- [Ge, Le, Neq]
-        return $ Binary op (intVar "x") (intVar "y")
-      
-  synthesizeAndPrint "replicate" env typ cq []
-  
-testLength = do
-  let env = addConstant "0" (int (valInt |=| IntLit 0)) .
-            addConstant "dec" (FunctionT "x" intAll (int (valInt |=| intVar "x" |-| IntLit 1))) .
-            addConstant "inc" (FunctionT "x" intAll (int (valInt |=| intVar "x" |+| IntLit 1))) .  
-            addList $ emptyEnv
-
-  let typ = Forall "a" $ Monotype $ FunctionT "l" listAll (int $ valInt |=| mLen (listVar "l"))
-
-  synthesizeAndPrint "length" env typ [] [valInt |>=| IntLit 0]
-  
-testAppend = do
-  let env = addList $ emptyEnv
-
-  let typ = Forall "a" $ Monotype $ FunctionT "xs" listAll (FunctionT "ys" listAll (list $ mLen valList |=| mLen (listVar "xs") |+| mLen (listVar "ys")))
-
-  synthesizeAndPrint "append" env typ [] []
-  
-testStutter = do
-  let env = addList $ emptyEnv
-
-  let typ = Forall "a" $ Monotype $ FunctionT "xs" listAll (list $ mLen valList |=| IntLit 2 |*| mLen (listVar "xs") |&| mElems valList |=| mElems (listVar "xs"))
-  
-  synthesizeAndPrint "stutter" env typ [] []
-  
-testTake = do
-  let env = addConstant "0" (int (valInt |=| IntLit 0)) .
-            addConstant "dec" (FunctionT "x" intAll (int (valInt |=| intVar "x" |-| IntLit 1))) .
-            addConstant "inc" (FunctionT "x" intAll (int (valInt |=| intVar "x" |+| IntLit 1))) .  
-            addList $ emptyEnv
-
-  let typ = Forall "a" $ Monotype $ FunctionT "xs" listAll (FunctionT "n" (int $ IntLit 0 |<=| valInt |&| valInt |<=| mLen (listVar "xs")) (list $ mLen valList |=| intVar "n"))
-  
-  let cq = do
-        op <- [Ge, Le, Neq]
-        return $ Binary op (intVar "x") (intVar "y")
-    
-  synthesizeAndPrint "take" env typ cq []    
-  
-testDrop = do
-  let env = addConstant "dec" (FunctionT "x" intAll (int (valInt |=| intVar "x" |-| IntLit 1))) .
-            addList $ emptyEnv
-
-  let typ = Forall "a" $ Monotype $ FunctionT "xs" listAll (FunctionT "n" (int $ IntLit 0 |<=| valInt |&| valInt |<=| mLen (listVar "xs")) (list $ mLen valList |=| mLen (listVar "xs") |-| intVar "n"))
-  
-  let cq = do
-        lhs <- [intVar "x"]
-        op <- [Le, Ge, Neq]
-        rhs <- [IntLit 0]
-        guard $ lhs /= rhs
-        return $ Binary op lhs rhs  
-    
-  synthesizeAndPrint "drop" env typ cq []  
-  
-testDelete = do
-  let env = addList $ emptyEnv
-
-  let typ = Forall "a" $ Monotype $ FunctionT "x" (vartAll "a") (FunctionT "xs" listAll (list $ mElems valList |=| mElems (listVar "xs") /-/ SetLit (UninterpretedS "a") [vartVar "a" "x"]))
-      
-  synthesizeAndPrint "delete" env typ [vartVar "a" "x" |=| vartVar "a" "y"] []  
-  
-testMap = do
-  let env = addList $ emptyEnv
-
-  let typ = (Forall "a" $ Forall "b" $ Monotype $ 
-                                    FunctionT "f" (FunctionT "x" (vartAll "a") (vartAll "b")) 
-                                    (FunctionT "xs" (ScalarT listT [vartAll "a"] ftrue) (ScalarT listT [vartAll "b"] $ mLen valList |=| mLen (listVar "xs"))))
-    
-  synthesizeAndPrint "map" env typ [] []  
-  
-testUseMap = do
-  let env = addPolyConstant "map" (Forall "a" $ Forall "b" $ Monotype $
-                                    FunctionT "f" (FunctionT "x" (vartAll "a") (vartAll "b")) 
-                                    (FunctionT "xs" (ScalarT listT [vartAll "a"] ftrue) 
-                                    (ScalarT listT [vartAll "b"] $ mLen valList |=| mLen (listVar "xs")))) .
-            addConstant "neg" (FunctionT "x" intAll (int (valInt |=| fneg (intVar "x")))) .            
-            addList $ emptyEnv
-
-  let typ = Monotype $ FunctionT "xs" (intlist ftrue) (natlist $ mLen valList |=| mLen (listVar "xs"))
-  
-  let cq = do
-        op <- [Ge, Le, Neq]
-        return $ Binary op (intVar "x") (IntLit 0)
-    
-  synthesizeAndPrint "useMap" env typ cq []
-  
-testUseFold1 = do
-  let env = addPolyConstant "fold1" (Forall "a" $ Monotype $ 
-                                    FunctionT "f" (FunctionT "x" (vartAll "a") (FunctionT "y" (vartAll "a") (vartAll "a"))) 
-                                    (FunctionT "xs" (ScalarT listT [vartAll "a"] $ mLen valList |>| IntLit 0) (vartAll "a"))) .
-            addConstant "gcd" (FunctionT "x" pos (FunctionT "y" pos pos)) .
-            addList $ emptyEnv
-
-  let typ = Monotype $ FunctionT "xs" (poslist $ mLen valList |>| IntLit 0) nat
-    
-  synthesizeAndPrint "fold" env typ [] []
-  
-  
-{- Sorted lists -}
-
-incListT = DatatypeT "IncList"
-incList = ScalarT incListT [vartAll "a"]
-incListVar = Var (toSort incListT)
-valIncList = incListVar valueVarName
-
-intInclist = ScalarT incListT [intAll]
-natInclist = ScalarT incListT [nat]
-
-mILen = Measure IntS "len"
-mIElems = Measure (SetS $ UninterpretedS "a") "elems"
-mIRank = Measure IntS "rank"
-
--- | Add list datatype to the environment
-addIncList = addDatatype "IncList" (Datatype 1 ["INil", "ICons"] (Just mIRank)) .
-          addPolyConstant "INil" (Forall "a" $ Monotype $ incList $ mILen valIncList |=| IntLit 0 |&| 
-                                                               mIElems valIncList  |=| SetLit (UninterpretedS "a") []
-                                ) .
-          addPolyConstant "ICons" (Forall "a" $ Monotype $ FunctionT "x" (vartAll "a") 
-                                                         (FunctionT "xs" (ScalarT incListT [vart "a" $ valVart "a" |>=| vartVar "a" "x"] ftrue) 
-                                                         (incList $ mILen valIncList |=| mILen (incListVar "xs") |+| IntLit 1 |&|
-                                                                mILen valIncList |>| IntLit 0 |&| 
-                                                                mIElems valIncList |=| mIElems (incListVar "xs") /+/ SetLit (UninterpretedS "a") [vartVar "a" "x"] |&|
-                                                                mIRank valIncList |=| mIRank (incListVar "xs") |+| IntLit 1 |&| 
-                                                                mIRank (incListVar "xs") |>=| IntLit 0
-                                                          )))
-
-testMakeIncList = do
-  let env = addConstant "0" (int (valInt |=| IntLit 0)) .
-            -- addConstant "1" (int (valInt |=| IntLit 1)) .
-            addConstant "dec" (FunctionT "x" intAll (int (valInt |=| intVar "x" |-| IntLit 1))) .
-            addConstant "inc" (FunctionT "x" intAll (int (valInt |=| intVar "x" |+| IntLit 1))) .  
-            addIncList $ emptyEnv
-
-  let typ = Monotype $ natInclist $ mIElems valIncList |=| SetLit IntS [IntLit 0, IntLit 1]
-          
-  synthesizeAndPrint "make" env typ [] []                                                          
-  
-testIncListInsert = do
-  let env = addIncList $ emptyEnv
-
-  let typ = Forall "a" $ Monotype $ (FunctionT "x" (vartAll "a") (FunctionT "xs" (incList ftrue) (incList $ mIElems valIncList |=| mIElems (incListVar "xs") /+/ SetLit (UninterpretedS "a") [vartVar "a" "x"])))
-          
-  let cq = do
-        op <- [Ge, Le, Neq]
-        return $ Binary op (vartVar "a" "x") (vartVar "a" "y")
-
-  synthesizeAndPrint "insert" env typ cq []
-  
-testInsertionSort = do
-  let env = 
-        addPolyConstant "insert" (Forall "a" $ Monotype $ (FunctionT "x" (vartAll "a") (FunctionT "xs" (incList ftrue) (incList $ mIElems valIncList |=| mIElems (incListVar "xs") /+/ SetLit (UninterpretedS "a") [vartVar "a" "x"])))) .
-        addList .
-        addIncList $ emptyEnv
-
-  let typ = Forall "a" $ Monotype $ (FunctionT "xs" listAll ((incList $ mIElems valIncList |=| mElems (listVar "xs"))))
-          
-  let cq = do
-        op <- [Ge, Le, Neq]
-        return $ Binary op (intVar "x") (intVar "y")
-
-  synthesizeAndPrint "insertSort" env typ cq []  
-  
-testIncListMerge = do
-  let env = addIncList $ emptyEnv
-
-  let typ = Forall "a" $ Monotype $ (FunctionT "xs" (incList ftrue) 
-                                    (FunctionT "ys" (incList ftrue) 
-                                    (incList $ 
-                                      mILen valIncList |=| mILen (incListVar "xs") |+| mILen (incListVar "ys") |&|
-                                      mIElems valIncList |=| mIElems (incListVar "xs") /+/ mIElems (incListVar "ys")
-                                      )))
-                                    
-          
-  let cq = do
-        op <- [Lt]
-        return $ Binary op (vartVar "a" "x") (vartVar "a" "y")
-
-  synthesizeAndPrint "merge" env typ cq []
-  
-{- Pairs -}  
-  
-pairT = DatatypeT "Pair"
-pair = ScalarT pairT [vartAll "a", vartAll "b"]
-pairAll = pair ftrue
-pairVar = Var (toSort pairT)
-valPair = pairVar valueVarName
-
--- | Add pair datatype to the environment
-addPair = addDatatype "Pair" (Datatype 2 ["Pair"] Nothing) .
-          addPolyConstant "Pair" (Forall "a" $ Forall "b" $ Monotype 
-            (FunctionT "x" (vartAll "a") (FunctionT "y" (vartAll "b") 
-              (pair $ (Measure (UninterpretedS "a") "_1" valPair |=| vartVar "a" "x")
-                      |&| (Measure (UninterpretedS "b") "_2" valPair |=| vartVar "b" "y")))))
-                      
-testFst = do
-  let env = addPair $ emptyEnv
-
-  let typ = Forall "a" $ Forall "b" $ Monotype $ (FunctionT "p" (pair ftrue) (vart "a" $ Measure (UninterpretedS "a") "_1" (pairVar "p") |=| valVart "a"))
-          
-  synthesizeAndPrint "fst" env typ [] []
-                      
-
-testSplit = do
-  let env = addList $ addPair $ emptyEnv
-  let l = Measure (UninterpretedS "List") "_1" valPair
-  let r = Measure (UninterpretedS "List") "_2" valPair
-  let typ = Forall "a" $ Monotype $ (FunctionT "xs" (list ftrue) (ScalarT pairT 
-                                                                            [list $ fabs (mLen (listVar "xs") |-| mLen valList |*| IntLit 2) |<=| IntLit 1, 
-                                                                             list $ fabs (mLen (listVar "xs") |-| mLen valList |*| IntLit 2) |<=| IntLit 1] $ 
-                                                                            (mLen (listVar "xs") |=| mLen l |+| mLen r)  |&|  (mElems (listVar "xs") |=| mElems l /+/ mElems r)
-                                      ))                                      
-          
-  synthesizeAndPrint "split" env typ [] []
-  
-testMergeSort = do
-  let l = Measure (UninterpretedS "List") "_1" valPair
-  let r = Measure (UninterpretedS "List") "_2" valPair
-  let env = addPolyConstant "split" (Forall "a" $ Monotype $ (FunctionT "xs" (list ftrue) (ScalarT pairT 
-                                                                            [list $ fabs (mLen (listVar "xs") |-| mLen valList |*| IntLit 2) |<=| IntLit 1, 
-                                                                             list $ fabs (mLen (listVar "xs") |-| mLen valList |*| IntLit 2) |<=| IntLit 1] $ 
-                                                                            (mLen (listVar "xs") |=| mLen l |+| mLen r)  |&|  (mElems (listVar "xs") |=| mElems l /+/ mElems r)
-                                      ))) .
-            addPolyConstant "merge" (Forall "a" $ Monotype $ (
-                                                    FunctionT "xs" (incList ftrue) (
-                                                    FunctionT "ys" (incList $ fabs (mILen (incListVar "xs") |-| mILen valIncList) |<=| IntLit 1) (
-                                                    incList $ 
-                                                      mILen valIncList |=| mILen (incListVar "xs") |+| mILen (incListVar "ys") |&|
-                                                      mIElems valIncList |=| mIElems (incListVar "xs") /+/ mIElems (incListVar "ys")))
-                                                    )) .
-            addList . addIncList . addPair $ emptyEnv
-            
-  let typ = Forall "a" $ Monotype $ (FunctionT "xs" listAll ((incList $ mILen valIncList |=| mLen (listVar "xs")  |&|  mIElems valIncList |=| mElems (listVar "xs"))))
-  synthesizeAndPrint "mergeSort" env typ [] []
-    
-{- Tree programs -}
-
-treeT = DatatypeT "Tree"
-tree = ScalarT treeT [vartAll "a"]
-treeAll = tree ftrue
-treeVar = Var (toSort treeT)
-valTree = treeVar valueVarName
-
-mSize = Measure IntS "size"
-mTElems = Measure (SetS (UninterpretedS "a")) "telems"
-mTRank = Measure IntS "rank"
-
--- | Add tree datatype to the environment
-addTree = addDatatype "Tree" (Datatype 1 ["Empty", "Node"] (Just mSize)) .
-          addPolyConstant "Empty" (Forall "a" $ Monotype $ tree $  
-            mSize valTree  |=| IntLit 0
-            -- |&| (mTElems valTree |=| SetLit (TypeVarT "a") [])
-            ) .
-          addPolyConstant "Node" (Forall "a" $ Monotype $ FunctionT "x" (vartAll "a") (FunctionT "l" treeAll (FunctionT "r" treeAll (tree $  
-            mSize valTree |=| mSize (treeVar "l") |+| mSize (treeVar "r") |+| IntLit 1
-            |&| mSize (treeVar "l") |>=| IntLit 0 |&| mSize (treeVar "r") |>=| IntLit 0
-            -- |&| mTElems valTree |=| mTElems (treeVar "l") /+/ mTElems (treeVar "r") /+/ SetLit (TypeVarT "a") [vartVar "a" "x"]
-            -- |&| mTRank valTree |=| mTRank (treeVar "l") |+| mTRank (treeVar "r") |+| IntLit 1
-            -- |&| mTRank (treeVar "l") |>=| IntLit 0 |&| mTRank (treeVar "r") |>=| IntLit 0
-            ))))            
-            
-testRoot = do
-  let env = addTree $ emptyEnv
-  let typ = Forall "a" $ Monotype $ FunctionT "t" (tree $ mSize valTree |>| IntLit 0) (vartAll "a") -- $ valVart "a" `fin` mTElems (treeVar "t"))
-  
-  synthesizeAndPrint "root" env typ [] []
-            
-              
--- testTreeGen = do
-  -- let env = addConstant "0" (int (valInt |=| IntLit 0)) .
-            -- addConstant "1" (int (valInt |=| IntLit 0)) .
-            -- addConstant "dec" (FunctionT "x" intAll (int (valInt |=| intVar "x" |-| IntLit 1))) .
-            -- addTree $ emptyEnv
-
-  -- let typ = Monotype $ FunctionT "n" nat (tree $ Measure IntT "size" valTree |=| intVar "n")
-  
-  -- let cq = do
-      -- op <- [Eq]      
-      -- return $ Binary op (intVar "x") (intVar "y")
-  
-  -- synthesizeAndPrint env typ cq []
-  
-testTreeSize = do
-  let env = addConstant "0" (int (valInt |=| IntLit 0)) .
-            addConstant "1" (int (valInt |=| IntLit 1)) .
-            -- addConstant "dec" (FunctionT "x" intAll (int (valInt |=| intVar "x" |-| IntLit 1))) .
-            -- addConstant "inc" (FunctionT "x" intAll (int (valInt |=| intVar "x" |+| IntLit 1))) .  
-            addConstant "plus" (FunctionT "x" intAll (FunctionT "y" intAll (int (valInt |=| intVar "x" |+| intVar "y")))) .
-            -- addConstant "minus" (FunctionT "x" nat (FunctionT "y" nat (int (valInt |=| intVar "x" |-| intVar "y")))) .            
-            addTree $ emptyEnv
-
-  let typ = Forall "a" $ Monotype $ FunctionT "t" treeAll (int $ valInt |=| mSize (treeVar "t"))
-
-  synthesizeAndPrint "size" env typ [] []
-            
-testFlatten = do
-  let env = addPolyConstant "append" (Forall "a" $ Monotype $ FunctionT "xs" listAll (FunctionT "ys" listAll (list $ mLen valList |=| mLen (listVar "xs") |+| mLen (listVar "ys")))) .
-            addList $ addTree $ emptyEnv
-
-  let typ = Forall "a" $ Monotype $ FunctionT "t" treeAll (list $ mLen valList |=| mSize (treeVar "t"))
-    
-  synthesizeAndPrint "flatten" env typ [] []
-            
-  
-repl :: IO ()
-repl = do
-  putStr "> "
-  hFlush stdout
-  input <- getLine
-  case parse parseFormula input of
-    Right ast -> putStrLn "Successfully parsed:" >> print ast
-    Left errMsg -> putStrLn "Error!:" >> putStrLn errMsg
-  repl
-
-main = do
-  -- -- Integer programs
-  -- testApp
-  -- testApp2  
-  -- -- testLambda
-  -- testMax2  
-  -- testMax3
-  -- testMax4
-  -- testMax5
-  -- testAbs  
-  -- testAddition
-  -- -- testMult
-  -- -- Polymorphic programs
-  -- -- testId
-  -- -- testConst
-  -- -- testCompose  
-  -- -- testPolymorphic
-  -- -- List programs
-  -- testHead
-  -- testReplicate
-  -- testLength
-  -- testAppend
-  -- testStutter
-  -- testTake
-  -- testDrop
-  -- testDelete
-  -- testMap
-<<<<<<< HEAD
-  {- repl -}
-  {- testUseMap -}
-  {- let -}
-    {- str = unlines [ -}
-      {- "", -}
-      {- " type SmallPosNum = {Int | 0 < _v & _v <= 10}   ", -}
-      {- "   type NegNum = {Int | _v < 10}  ", -}
-      {- " foo :: (a:SmallPosNum -> NegNum)  ", -}
-      {- "  ", -}
-      {- "data List a " -}
-      {- ] -}
-  {- putStrLn str -}
-  str <- readFile "sample1.hs"
-  print $ parse parseProgram str
-  {- putStrLn $ either id show $ parse parseProgram str -}
-  {- repl -}
-  {- let env = emptyEnv {_measures = Map.fromList [("foo", (IntS, BoolS)), ("len", (BoolS, SetS IntS))]} -}
-  {- print $ parse parseFormula "len foo 1" >>=resolveFormula UnknownS env -}
-  {- putStrLn $ either id show $ parse parseType "{List a | len v == 0  &&  v > 1}" -}
-  {- putStrLn $ case parseProg $  of -}
-    {- Left err -> err -}
-    {- Right parsed -> show parsed -}
-=======
-  -- testUseMap
->>>>>>> 68cfa9b7
-  -- testUseFold1
-  -- testMakeIncList
-  -- testIncListInsert
-  -- testInsertionSort
-  -- testIncListMerge
-  -- testFst
-  testSplit
-  -- testMergeSort
-  -- -- Tree programs
-  -- testRoot
-  -- testTreeGen
-  -- testTreeSize
-  -- testFlatten
+module Main where
+
+import Synquid.Logic
+import Synquid.Solver
+import Synquid.Program
+import Synquid.Pretty
+import Synquid.Explorer
+import Synquid.Synthesizer
+
+import Control.Monad
+import Control.Monad.Logic
+
+-- | Parameters for template exploration
+explorerParams = ExplorerParams {
+  _eGuessDepth = 2,
+  _scrutineeDepth = 1,
+  _matchDepth = 3,
+  _condDepth = 1,
+  _combineSymbols = PickDepthFirst,
+  -- _combineSymbols = PickInterleave,
+  _fixStrategy = AllArguments,
+  -- _fixStrategy = FirstArgument,
+  -- _fixStrategy = DisableFixpoint,
+  _polyRecursion = True,
+  _incrementalSolving = True,
+  _consistencyChecking = False,
+  _condQualsGen = undefined,
+  _typeQualsGen = undefined,
+  _context = id
+}
+
+-- | Parameters for constraint solving
+solverParams = SolverParams {
+  pruneQuals = True,
+  -- pruneQuals = False,
+  optimalValuationsStrategy = MarcoValuations,    
+  -- optimalValuationsStrategy = BFSValuations,    
+  semanticPrune = True,
+  agressivePrune = True,
+  -- semanticPrune = False,
+  -- agressivePrune = False,    
+  candidatePickStrategy = InitializedWeakCandidate,
+  -- candidatePickStrategy = WeakCandidate,
+  constraintPickStrategy = SmallSpaceConstraint,
+  candDoc = const empty
+  }
+  
+synthesizeAndPrint name env typ cquals tquals = do
+  print $ text "===" <> text name <> text "===" $+$ nest 2 (text "Spec" $+$ pretty typ) 
+  -- $+$ parens (text "Size:" <+> pretty (typeNodeCount $ toMonotype typ) <+> text "Quals" <+> pretty (length cquals + length tquals))
+  print empty
+  
+  let goal = Goal name env typ explorerParams 
+  mProg <- synthesize goal solverParams cquals tquals
+  case mProg of
+    Nothing -> putStr "No Solution"
+    Just prog -> print $ nest 2 $ text "Solution" $+$ programDoc (const empty) prog -- $+$ parens (text "Size:" <+> pretty (programNodeCount prog))
+  print empty
+    
+{- Integer programs -}
+  
+testApp = do
+  let env = addVariable "a" intAll .
+            addVariable "b" intAll .
+            addConstant "dec" (FunctionT "x" intAll (int (valInt |=| intVar "x" |-| IntLit 1))) .
+            addConstant "inc" (FunctionT "x" intAll (int (valInt |=| intVar "x" |+| IntLit 1))) .
+            id $ emptyEnv
+  let typ = Monotype $ int (valInt |>| intVar "b")
+  
+  synthesizeAndPrint "app" env typ [] []
+  
+testApp2 = do
+  let env = addVariable "a" nat .
+            -- addConstant "1" (int (valInt |=| IntLit 1)) .
+            addConstant "dec" (FunctionT "x" nat (int (valInt |=| intVar "x" |-| IntLit 1))) .
+            addConstant "inc" (FunctionT "x" nat (int (valInt |=| intVar "x" |+| IntLit 1))) .
+            -- addConstant "plus" (FunctionT "x" nat (FunctionT "y" nat (int (valInt |=| intVar "x" |+| intVar "y")))) .
+            -- addConstant "minus" (FunctionT "x" nat (FunctionT "y" nat (int (valInt |=| intVar "x" |-| intVar "y")))) .
+            id $ emptyEnv
+  let typ = Monotype $ int (valInt |=| intVar "a" |+| IntLit 10)
+  
+  synthesizeAndPrint "app2" env typ [] []
+  
+testLambda = do
+  let env = addConstant "dec" (FunctionT "x" intAll (int (valInt |=| intVar "x" |-| IntLit 1))) .
+            addConstant "inc" (FunctionT "x" intAll (int (valInt |=| intVar "x" |+| IntLit 1))) .
+            id $ emptyEnv
+  let typ = Monotype $ FunctionT "a" nat $ int (valInt |=| intVar "a" |+| IntLit 3)
+  
+  synthesizeAndPrint "abs" env typ [] []
+  
+testMax2 = do
+  let env = emptyEnv
+  let typ = Monotype $ FunctionT "x" intAll $ FunctionT "y" intAll $ int (valInt |>=| intVar "x" |&| valInt |>=| intVar "y")
+  
+  let cq = do
+        op <- [Ge, Le, Neq]
+        return $ Binary op (intVar "x") (intVar "y")  
+      
+  synthesizeAndPrint "max2" env typ cq []
+  
+testMax3 = do
+  let env =
+            -- addConstant "dec" (FunctionT "x" nat (int (valInt |=| intVar "x" |-| IntLit 1))) .
+            -- addConstant "inc" (FunctionT "x" nat (int (valInt |=| intVar "x" |+| IntLit 1))) .
+            id $ emptyEnv
+  let typ = Monotype $ FunctionT "x" intAll $ FunctionT "y" intAll $ FunctionT "z" intAll $ int (valInt |>=| intVar "x" |&| valInt |>=| intVar "y" |&| valInt |>=| intVar "z")
+  
+  let cq = do
+        op <- [Ge, Le, Neq]
+        return $ Binary op (intVar "x") (intVar "y")  
+      
+  synthesizeAndPrint "max3" env typ cq []
+  
+testMax4 = do
+  let env =
+            -- addConstant "dec" (FunctionT "x" nat (int (valInt |=| intVar "x" |-| IntLit 1))) .
+            -- addConstant "inc" (FunctionT "x" nat (int (valInt |=| intVar "x" |+| IntLit 1))) .
+            id $ emptyEnv
+  let typ = Monotype $ FunctionT "w" intAll $ FunctionT "x" intAll $ FunctionT "y" intAll $ FunctionT "z" intAll $ 
+                int (valInt |>=| intVar "w" |&| valInt |>=| intVar "x" |&| valInt |>=| intVar "y" |&| valInt |>=| intVar "z")
+  
+  let cq = do
+        op <- [Ge, Le, Neq]
+        return $ Binary op (intVar "x") (intVar "y")  
+      
+  synthesizeAndPrint "max4" env typ cq []
+  
+testMax5 = do
+  let env =
+            -- addConstant "dec" (FunctionT "x" nat (int (valInt |=| intVar "x" |-| IntLit 1))) .
+            -- addConstant "inc" (FunctionT "x" nat (int (valInt |=| intVar "x" |+| IntLit 1))) .
+            id $ emptyEnv
+  let typ = Monotype $ FunctionT "v" intAll $ FunctionT "w" intAll $ FunctionT "x" intAll $ FunctionT "y" intAll $ FunctionT "z" intAll $ 
+                int (valInt |>=| intVar "v" |&| valInt |>=| intVar "w" |&| valInt |>=| intVar "x" |&| valInt |>=| intVar "y" |&| valInt |>=| intVar "z")
+  
+  let cq = do
+        op <- [Ge, Le, Neq]
+        return $ Binary op (intVar "x") (intVar "y")  
+      
+  synthesizeAndPrint "max5" env typ cq []    
+  
+   
+testAbs = do
+  let env = addConstant "0" (int (valInt |=| IntLit 0)) .            
+            -- addConstant "id" (FunctionT "x" intAll (int (valInt |=| intVar "x"))) .
+            addConstant "neg" (FunctionT "x" intAll (int (valInt |=| fneg (intVar "x")))) .
+            id $ emptyEnv
+  let typ = Monotype $ FunctionT "x" intAll $ int ((valInt |=| intVar "x" ||| valInt |=| fneg (intVar "x")) |&| valInt |>=| IntLit 0)  
+  
+  -- let cq = do
+        -- op <- [Ge, Le, Neq]
+        -- rhs <- [intVar "y", IntLit 0]
+        -- return $ Binary op (intVar "x") rhs  
+  let cq = do
+        op <- [Ge, Le, Neq]
+        return $ Binary op (intVar "x") (intVar "y")
+      
+  synthesizeAndPrint "abs" env typ cq []
+
+testAddition = do
+  let env = addConstant "0" (int (valInt |=| IntLit 0)) .
+            addConstant "dec" (FunctionT "x" nat (int (valInt |=| intVar "x" |-| IntLit 1))) .
+            addConstant "inc" (FunctionT "x" nat (int (valInt |=| intVar "x" |+| IntLit 1))) .
+            id $ emptyEnv
+
+  let typ = Monotype $ FunctionT "y" nat $ FunctionT "z" nat $ int (valInt |=| intVar "y" |+| intVar "z")
+  
+  -- let cq = do
+        -- lhs <- [intVar "x", IntLit 0]
+        -- op <- [Ge, Le, Neq]
+        -- rhs <- [intVar "y", IntLit 0]
+        -- guard $ lhs /= rhs
+        -- return $ Binary op lhs rhs
+  let cq = do
+        op <- [Ge, Le, Neq]
+        return $ Binary op (intVar "x") (intVar "y")        
+      
+  synthesizeAndPrint "add" env typ cq []
+  
+-- testEven = do
+  -- let env =
+            -- addConstant "dec" (FunctionT "x" nat (int (valInt |=| intVar "x" |-| IntLit 1))) .
+            -- -- addConstant "inc" (FunctionT "x" nat (int (valInt |=| intVar "x" |+| IntLit 1))) .
+            -- addConstant "not" (FunctionT "x" boolAll $ bool (valBool |=| fnot $ boolVar "x")) .
+            -- id $ emptyEnv
+
+  -- let typ = Monotype $ FunctionT "y" nat $ bool (valBool |=| intVar "y" |\\| IntLit 2)
+  
+  -- let cq = do
+      -- lhs <- [intVar "x", IntLit 0]
+      -- op <- [Ge, Le, Neq]
+      -- rhs <- [intVar "y", IntLit 0]
+      -- guard $ lhs /= rhs
+      -- return $ Binary op lhs rhs
+      
+  -- synthesizeAndPrint env typ cq []
+  
+    
+{- Polymorphic programs -}
+
+testId = do
+  let env = emptyEnv
+  let typ = Forall "a" $ Monotype $ FunctionT "x" (vartAll "a") (vart "a" $ valVart "a" |=| vartVar "a" "x")
+  
+  synthesizeAndPrint "id" env typ [] []
+  
+testConst = do
+  let env = emptyEnv
+  let typ = Forall "a" $ Monotype $ FunctionT "x" (vartAll "a") (FunctionT "y" (vartAll "a") (vart "a" $ valVart "a" |=| vartVar "a" "x"))
+  
+  synthesizeAndPrint "const" env typ [] []  
+  
+testCompose = do
+  let env = emptyEnv
+  let typ = Forall "a" $ Forall "b" $ Forall "c" $ Monotype $ FunctionT "f" (FunctionT "x" (vartAll "a") (vartAll "b")) 
+              (FunctionT "g" (FunctionT "y" (vartAll "b") (vartAll "c")) 
+              (FunctionT "z" (vartAll "a") (vartAll "c")))
+
+  synthesizeAndPrint "compose" env typ [] []    
+  
+testPolymorphic = do
+  let env = -- addPolyConstant "coerce" (Forall "a" $ Forall "b" $ Monotype $ FunctionT "x" (vartAll "a") (vartAll "b")) .            
+            addPolyConstant "id" (Forall "a" $ Monotype $ FunctionT "x" (vartAll "a") (vart "a" $ valVart "a" |=| vartVar "a" "x")) .
+            addConstant "inc" (FunctionT "x" nat nat) .
+            id $ emptyEnv
+  let typ = Monotype $ FunctionT "x" intAll nat
+  
+  synthesizeAndPrint "poly" env typ [] []
+  
+  
+{- List programs -}
+
+listT = DatatypeT "List"
+list = ScalarT listT [vartAll "a"]
+listAll = list ftrue
+listVar = Var (toSort listT)
+valList = listVar valueVarName
+
+intlist = ScalarT listT [intAll]
+natlist = ScalarT listT [nat]
+poslist = ScalarT listT [pos]
+
+mLen = Measure IntS "len"
+mElems = Measure (SetS (UninterpretedS "a")) "elems"
+mRank = Measure IntS "rank"
+
+-- | Add list datatype to the environment
+addList = addDatatype "List" (Datatype 1 ["Nil", "Cons"] (Just mLen)) .
+          addPolyConstant "Nil" (Forall "a" $ Monotype $ list $ mLen valList |=| IntLit 0
+                                                            |&| mElems valList  |=| SetLit (UninterpretedS "a") []
+                                ) .
+          addPolyConstant "Cons" (Forall "a" $ Monotype $ FunctionT "x" (vartAll "a") (FunctionT "xs" listAll (list $ mLen valList |=| mLen (listVar "xs") |+| IntLit 1
+                                                                                                                     |&| mLen valList |>| IntLit 0
+                                                                                                                     |&| mElems valList |=| mElems (listVar "xs") /+/ SetLit (UninterpretedS "a") [vartVar "a" "x"]
+                                                                                                                     -- |&| mRank valList |=| mRank (listVar "xs") |+| IntLit 1
+                                                                                   )))
+                                                                                                                                                                      
+testHead = do
+  let env = addList $ emptyEnv
+  let typ = Forall "a" $ Monotype $ FunctionT "xs" (list $ mLen valList |>| IntLit 0) (vart "a" $ valVart "a" `fin` mElems (listVar "xs"))
+  
+  synthesizeAndPrint "head" env typ [] []
+  
+testNull = do
+  let env = addConstant "true" (bool valBool) .
+            addConstant "false" (bool (fnot valBool)) .
+            addList $ emptyEnv
+  let typ = Forall "a" $ Monotype $ FunctionT "xs" (listAll) (bool $ valBool |=| (mLen (listVar "xs") |=| IntLit 0))
+  
+  synthesizeAndPrint "null" env typ [] []  
+  
+testReplicate = do
+  let env = addConstant "0" (int (valInt |=| IntLit 0)) .
+            addConstant "dec" (FunctionT "x" intAll (int (valInt |=| intVar "x" |-| IntLit 1))) .
+            addConstant "inc" (FunctionT "x" intAll (int (valInt |=| intVar "x" |+| IntLit 1))) .            
+            -- addPolyConstant "genInc" (Forall "a" $ Monotype $ FunctionT "x" (vartAll "a") (vart "a" (valVart "a" |>| vartVar "a" "x"))) .
+            addList $ emptyEnv
+
+  -- let typ = Forall "a" $ Monotype $ FunctionT "n" nat (FunctionT "y" (vartAll "a") (ScalarT listT [vart "a" $ valVart "a" |>| vartVar "a" "y"] $ mLen valList |=| intVar "n"))
+  let typ = Forall "a" $ Monotype $ FunctionT "n" nat (FunctionT "y" (vartAll "a") (ScalarT listT [vartAll "a"] $ mLen valList |=| intVar "n"))
+  -- let typ = Forall "a" $ Monotype $ FunctionT "y" (vartAll "a") (ScalarT listT [vartAll "a"] $ mLen valList |=| IntLit 1)
+          
+  let cq = do
+        op <- [Ge, Le, Neq]
+        return $ Binary op (intVar "x") (intVar "y")
+      
+  synthesizeAndPrint "replicate" env typ cq []
+  
+testLength = do
+  let env = addConstant "0" (int (valInt |=| IntLit 0)) .
+            addConstant "dec" (FunctionT "x" intAll (int (valInt |=| intVar "x" |-| IntLit 1))) .
+            addConstant "inc" (FunctionT "x" intAll (int (valInt |=| intVar "x" |+| IntLit 1))) .  
+            addList $ emptyEnv
+
+  let typ = Forall "a" $ Monotype $ FunctionT "l" listAll (int $ valInt |=| mLen (listVar "l"))
+
+  synthesizeAndPrint "length" env typ [] [valInt |>=| IntLit 0]
+  
+testAppend = do
+  let env = addList $ emptyEnv
+
+  let typ = Forall "a" $ Monotype $ FunctionT "xs" listAll (FunctionT "ys" listAll (list $ mLen valList |=| mLen (listVar "xs") |+| mLen (listVar "ys")))
+
+  synthesizeAndPrint "append" env typ [] []
+  
+testStutter = do
+  let env = addList $ emptyEnv
+
+  let typ = Forall "a" $ Monotype $ FunctionT "xs" listAll (list $ mLen valList |=| IntLit 2 |*| mLen (listVar "xs") |&| mElems valList |=| mElems (listVar "xs"))
+  
+  synthesizeAndPrint "stutter" env typ [] []
+  
+testTake = do
+  let env = addConstant "0" (int (valInt |=| IntLit 0)) .
+            addConstant "dec" (FunctionT "x" intAll (int (valInt |=| intVar "x" |-| IntLit 1))) .
+            addConstant "inc" (FunctionT "x" intAll (int (valInt |=| intVar "x" |+| IntLit 1))) .  
+            addList $ emptyEnv
+
+  let typ = Forall "a" $ Monotype $ FunctionT "xs" listAll (FunctionT "n" (int $ IntLit 0 |<=| valInt |&| valInt |<=| mLen (listVar "xs")) (list $ mLen valList |=| intVar "n"))
+  
+  let cq = do
+        op <- [Ge, Le, Neq]
+        return $ Binary op (intVar "x") (intVar "y")
+    
+  synthesizeAndPrint "take" env typ cq []    
+  
+testDrop = do
+  let env = addConstant "dec" (FunctionT "x" intAll (int (valInt |=| intVar "x" |-| IntLit 1))) .
+            addList $ emptyEnv
+
+  let typ = Forall "a" $ Monotype $ FunctionT "xs" listAll (FunctionT "n" (int $ IntLit 0 |<=| valInt |&| valInt |<=| mLen (listVar "xs")) (list $ mLen valList |=| mLen (listVar "xs") |-| intVar "n"))
+  
+  let cq = do
+      lhs <- [intVar "x"]
+      op <- [Le, Ge, Neq]
+      rhs <- [IntLit 0]
+      guard $ lhs /= rhs
+      return $ Binary op lhs rhs  
+    
+  synthesizeAndPrint "drop" env typ cq []  
+  
+testDelete = do
+  let env = addList $ emptyEnv
+
+  let typ = Forall "a" $ Monotype $ FunctionT "x" (vartAll "a") (FunctionT "xs" listAll (list $ mElems valList |=| mElems (listVar "xs") /-/ SetLit (UninterpretedS "a") [vartVar "a" "x"]))
+      
+  synthesizeAndPrint "delete" env typ [vartVar "a" "x" |=| vartVar "a" "y"] []  
+  
+testMap = do
+  let env = addList $ emptyEnv
+
+  let typ = (Forall "a" $ Forall "b" $ Monotype $ 
+                                    FunctionT "f" (FunctionT "x" (vartAll "a") (vartAll "b")) 
+                                    (FunctionT "xs" (ScalarT listT [vartAll "a"] ftrue) (ScalarT listT [vartAll "b"] $ mLen valList |=| mLen (listVar "xs"))))
+    
+  synthesizeAndPrint "map" env typ [] []  
+  
+testUseMap = do
+  let env = addPolyConstant "map" (Forall "a" $ Forall "b" $ Monotype $
+                                    FunctionT "f" (FunctionT "x" (vartAll "a") (vartAll "b")) 
+                                    (FunctionT "xs" (ScalarT listT [vartAll "a"] ftrue) 
+                                    (ScalarT listT [vartAll "b"] $ mLen valList |=| mLen (listVar "xs")))) .
+            addConstant "neg" (FunctionT "x" intAll (int (valInt |=| fneg (intVar "x")))) .            
+            addList $ emptyEnv
+
+  let typ = Monotype $ FunctionT "xs" (intlist ftrue) (natlist $ mLen valList |=| mLen (listVar "xs"))
+  
+  let cq = do
+        op <- [Ge, Le, Neq]
+        return $ Binary op (intVar "x") (IntLit 0)
+    
+  synthesizeAndPrint "useMap" env typ cq []
+  
+testUseFold1 = do
+  let env = addPolyConstant "fold1" (Forall "a" $ Monotype $ 
+                                    FunctionT "f" (FunctionT "x" (vartAll "a") (FunctionT "y" (vartAll "a") (vartAll "a"))) 
+                                    (FunctionT "xs" (ScalarT listT [vartAll "a"] $ mLen valList |>| IntLit 0) (vartAll "a"))) .
+            addConstant "gcd" (FunctionT "x" pos (FunctionT "y" pos pos)) .
+            addList $ emptyEnv
+
+  let typ = Monotype $ FunctionT "xs" (poslist $ mLen valList |>| IntLit 0) nat
+    
+  synthesizeAndPrint "fold" env typ [] []
+  
+  
+{- Sorted lists -}
+
+incListT = DatatypeT "IncList"
+incList = ScalarT incListT [vartAll "a"]
+incListVar = Var (toSort incListT)
+valIncList = incListVar valueVarName
+
+intInclist = ScalarT incListT [intAll]
+natInclist = ScalarT incListT [nat]
+
+mILen = Measure IntS "len"
+mIElems = Measure (SetS $ UninterpretedS "a") "elems"
+mIRank = Measure IntS "rank"
+
+-- | Add list datatype to the environment
+addIncList = addDatatype "IncList" (Datatype 1 ["INil", "ICons"] (Just mIRank)) .
+          addPolyConstant "INil" (Forall "a" $ Monotype $ incList $ mILen valIncList |=| IntLit 0 |&| 
+                                                               mIElems valIncList  |=| SetLit (UninterpretedS "a") []
+                                ) .
+          addPolyConstant "ICons" (Forall "a" $ Monotype $ FunctionT "x" (vartAll "a") 
+                                                         (FunctionT "xs" (ScalarT incListT [vart "a" $ valVart "a" |>=| vartVar "a" "x"] ftrue) 
+                                                         (incList $ mILen valIncList |=| mILen (incListVar "xs") |+| IntLit 1 |&|
+                                                                mILen valIncList |>| IntLit 0 |&| 
+                                                                mIElems valIncList |=| mIElems (incListVar "xs") /+/ SetLit (UninterpretedS "a") [vartVar "a" "x"] |&|
+                                                                mIRank valIncList |=| mIRank (incListVar "xs") |+| IntLit 1 |&| 
+                                                                mIRank (incListVar "xs") |>=| IntLit 0
+                                                          )))
+
+testMakeIncList = do
+  let env = addConstant "0" (int (valInt |=| IntLit 0)) .
+            -- addConstant "1" (int (valInt |=| IntLit 1)) .
+            addConstant "dec" (FunctionT "x" intAll (int (valInt |=| intVar "x" |-| IntLit 1))) .
+            addConstant "inc" (FunctionT "x" intAll (int (valInt |=| intVar "x" |+| IntLit 1))) .  
+            addIncList $ emptyEnv
+
+  let typ = Monotype $ natInclist $ mIElems valIncList |=| SetLit IntS [IntLit 0, IntLit 1]
+          
+  synthesizeAndPrint "make" env typ [] []                                                          
+  
+testIncListInsert = do
+  let env = addIncList $ emptyEnv
+
+  let typ = Forall "a" $ Monotype $ (FunctionT "x" (vartAll "a") (FunctionT "xs" (incList ftrue) (incList $ mIElems valIncList |=| mIElems (incListVar "xs") /+/ SetLit (UninterpretedS "a") [vartVar "a" "x"])))
+          
+  let cq = do
+        op <- [Ge, Le, Neq]
+        return $ Binary op (vartVar "a" "x") (vartVar "a" "y")
+
+  synthesizeAndPrint "insert" env typ cq []
+  
+testInsertionSort = do
+  let env = 
+        addPolyConstant "insert" (Forall "a" $ Monotype $ (FunctionT "x" (vartAll "a") (FunctionT "xs" (incList ftrue) (incList $ mIElems valIncList |=| mIElems (incListVar "xs") /+/ SetLit (UninterpretedS "a") [vartVar "a" "x"])))) .
+        addList .
+        addIncList $ emptyEnv
+
+  let typ = Forall "a" $ Monotype $ (FunctionT "xs" listAll ((incList $ mIElems valIncList |=| mElems (listVar "xs"))))
+          
+  let cq = do
+        op <- [Ge, Le, Neq]
+        return $ Binary op (intVar "x") (intVar "y")
+
+  synthesizeAndPrint "insertSort" env typ cq []  
+  
+testIncListMerge = do
+  let env = addIncList $ emptyEnv
+
+  let typ = Forall "a" $ Monotype $ (FunctionT "xs" (incList ftrue) 
+                                    (FunctionT "ys" (incList ftrue) 
+                                    (incList $ 
+                                      mILen valIncList |=| mILen (incListVar "xs") |+| mILen (incListVar "ys") |&|
+                                      mIElems valIncList |=| mIElems (incListVar "xs") /+/ mIElems (incListVar "ys")
+                                      )))
+                                    
+          
+  let cq = do
+        op <- [Lt]
+        return $ Binary op (vartVar "a" "x") (vartVar "a" "y")
+
+  synthesizeAndPrint "merge" env typ cq []
+  
+{- Pairs -}  
+  
+pairT = DatatypeT "Pair"
+pair = ScalarT pairT [vartAll "a", vartAll "b"]
+pairAll = pair ftrue
+pairVar = Var (toSort pairT)
+valPair = pairVar valueVarName
+
+-- | Add pair datatype to the environment
+addPair = addDatatype "Pair" (Datatype 2 ["Pair"] Nothing) .
+          addPolyConstant "Pair" (Forall "a" $ Forall "b" $ Monotype 
+            (FunctionT "x" (vartAll "a") (FunctionT "y" (vartAll "b") 
+              (pair $ (Measure (UninterpretedS "a") "_1" valPair |=| vartVar "a" "x")
+                      |&| (Measure (UninterpretedS "b") "_2" valPair |=| vartVar "b" "y")))))
+                      
+testFst = do
+  let env = addPair $ emptyEnv
+
+  let typ = Forall "a" $ Forall "b" $ Monotype $ (FunctionT "p" (pair ftrue) (vart "a" $ Measure (UninterpretedS "a") "_1" (pairVar "p") |=| valVart "a"))
+          
+  synthesizeAndPrint "fst" env typ [] []
+                      
+
+testSplit = do
+  let env = addList $ addPair $ emptyEnv
+  let l = Measure (UninterpretedS "List") "_1" valPair
+  let r = Measure (UninterpretedS "List") "_2" valPair
+  let typ = Forall "a" $ Monotype $ (FunctionT "xs" (list ftrue) (ScalarT pairT 
+                                                                            [list $ fabs (mLen (listVar "xs") |-| mLen valList |*| IntLit 2) |<=| IntLit 1, 
+                                                                             list $ fabs (mLen (listVar "xs") |-| mLen valList |*| IntLit 2) |<=| IntLit 1] $ 
+                                                                            (mLen (listVar "xs") |=| mLen l |+| mLen r)  |&|  (mElems (listVar "xs") |=| mElems l /+/ mElems r)
+                                      ))                                      
+          
+  synthesizeAndPrint "split" env typ [] []
+  
+testMergeSort = do
+  let l = Measure (UninterpretedS "List") "_1" valPair
+  let r = Measure (UninterpretedS "List") "_2" valPair
+  let env = addPolyConstant "split" (Forall "a" $ Monotype $ (FunctionT "xs" (list ftrue) (ScalarT pairT 
+                                                                            [list $ fabs (mLen (listVar "xs") |-| mLen valList |*| IntLit 2) |<=| IntLit 1, 
+                                                                             list $ fabs (mLen (listVar "xs") |-| mLen valList |*| IntLit 2) |<=| IntLit 1] $ 
+                                                                            (mLen (listVar "xs") |=| mLen l |+| mLen r)  |&|  (mElems (listVar "xs") |=| mElems l /+/ mElems r)
+                                      ))) .
+            addPolyConstant "merge" (Forall "a" $ Monotype $ (
+                                                    FunctionT "xs" (incList ftrue) (
+                                                    FunctionT "ys" (incList $ fabs (mILen (incListVar "xs") |-| mILen valIncList) |<=| IntLit 1) (
+                                                    incList $ 
+                                                      mILen valIncList |=| mILen (incListVar "xs") |+| mILen (incListVar "ys") |&|
+                                                      mIElems valIncList |=| mIElems (incListVar "xs") /+/ mIElems (incListVar "ys")))
+                                                    )) .
+            addList . addIncList . addPair $ emptyEnv
+            
+  let typ = Forall "a" $ Monotype $ (FunctionT "xs" listAll ((incList $ mILen valIncList |=| mLen (listVar "xs")  |&|  mIElems valIncList |=| mElems (listVar "xs"))))
+  synthesizeAndPrint "mergeSort" env typ [] []
+    
+{- Tree programs -}
+
+treeT = DatatypeT "Tree"
+tree = ScalarT treeT [vartAll "a"]
+treeAll = tree ftrue
+treeVar = Var (toSort treeT)
+valTree = treeVar valueVarName
+
+mSize = Measure IntS "size"
+mTElems = Measure (SetS (UninterpretedS "a")) "telems"
+mTRank = Measure IntS "rank"
+
+-- | Add tree datatype to the environment
+addTree = addDatatype "Tree" (Datatype 1 ["Empty", "Node"] (Just mSize)) .
+          addPolyConstant "Empty" (Forall "a" $ Monotype $ tree $  
+            mSize valTree  |=| IntLit 0
+            -- |&| (mTElems valTree |=| SetLit (TypeVarT "a") [])
+            ) .
+          addPolyConstant "Node" (Forall "a" $ Monotype $ FunctionT "x" (vartAll "a") (FunctionT "l" treeAll (FunctionT "r" treeAll (tree $  
+            mSize valTree |=| mSize (treeVar "l") |+| mSize (treeVar "r") |+| IntLit 1
+            |&| mSize (treeVar "l") |>=| IntLit 0 |&| mSize (treeVar "r") |>=| IntLit 0
+            -- |&| mTElems valTree |=| mTElems (treeVar "l") /+/ mTElems (treeVar "r") /+/ SetLit (TypeVarT "a") [vartVar "a" "x"]
+            -- |&| mTRank valTree |=| mTRank (treeVar "l") |+| mTRank (treeVar "r") |+| IntLit 1
+            -- |&| mTRank (treeVar "l") |>=| IntLit 0 |&| mTRank (treeVar "r") |>=| IntLit 0
+            ))))            
+            
+testRoot = do
+  let env = addTree $ emptyEnv
+  let typ = Forall "a" $ Monotype $ FunctionT "t" (tree $ mSize valTree |>| IntLit 0) (vartAll "a") -- $ valVart "a" `fin` mTElems (treeVar "t"))
+  
+  synthesizeAndPrint "root" env typ [] []
+            
+              
+-- testTreeGen = do
+  -- let env = addConstant "0" (int (valInt |=| IntLit 0)) .
+            -- addConstant "1" (int (valInt |=| IntLit 0)) .
+            -- addConstant "dec" (FunctionT "x" intAll (int (valInt |=| intVar "x" |-| IntLit 1))) .
+            -- addTree $ emptyEnv
+
+  -- let typ = Monotype $ FunctionT "n" nat (tree $ Measure IntT "size" valTree |=| intVar "n")
+  
+  -- let cq = do
+      -- op <- [Eq]      
+      -- return $ Binary op (intVar "x") (intVar "y")
+  
+  -- synthesizeAndPrint env typ cq []
+  
+testTreeSize = do
+  let env = addConstant "0" (int (valInt |=| IntLit 0)) .
+            addConstant "1" (int (valInt |=| IntLit 1)) .
+            -- addConstant "dec" (FunctionT "x" intAll (int (valInt |=| intVar "x" |-| IntLit 1))) .
+            -- addConstant "inc" (FunctionT "x" intAll (int (valInt |=| intVar "x" |+| IntLit 1))) .  
+            addConstant "plus" (FunctionT "x" intAll (FunctionT "y" intAll (int (valInt |=| intVar "x" |+| intVar "y")))) .
+            -- addConstant "minus" (FunctionT "x" nat (FunctionT "y" nat (int (valInt |=| intVar "x" |-| intVar "y")))) .            
+            addTree $ emptyEnv
+
+  let typ = Forall "a" $ Monotype $ FunctionT "t" treeAll (int $ valInt |=| mSize (treeVar "t"))
+
+  synthesizeAndPrint "size" env typ [] []
+            
+testFlatten = do
+  let env = addPolyConstant "append" (Forall "a" $ Monotype $ FunctionT "xs" listAll (FunctionT "ys" listAll (list $ mLen valList |=| mLen (listVar "xs") |+| mLen (listVar "ys")))) .
+            addList $ addTree $ emptyEnv
+
+  let typ = Forall "a" $ Monotype $ FunctionT "t" treeAll (list $ mLen valList |=| mSize (treeVar "t"))
+    
+  synthesizeAndPrint "flatten" env typ [] []
+            
+  
+    
+main = do
+  -- -- Integer programs
+  -- testApp
+  -- testApp2  
+  -- -- testLambda
+  -- testMax2  
+  -- testMax3
+  -- testMax4
+  -- testMax5
+  -- testAbs  
+  -- testAddition
+  -- -- testMult
+  -- -- Polymorphic programs
+  -- -- testId
+  -- -- testConst
+  -- -- testCompose  
+  -- -- testPolymorphic
+  -- -- List programs
+  -- testHead
+  -- testReplicate
+  -- testLength
+  -- testAppend
+  -- testStutter
+  -- testTake
+  -- testDrop
+  -- testDelete
+  -- testMap
+  -- testUseMap
+  -- testUseFold1
+  -- testMakeIncList
+  -- testIncListInsert
+  -- testInsertionSort
+  -- testIncListMerge
+  -- testFst
+  testSplit
+  -- testMergeSort
+  -- -- Tree programs
+  -- testRoot
+  -- testTreeGen
+  -- testTreeSize
+  -- testFlatten