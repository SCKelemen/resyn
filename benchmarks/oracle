--- conflicted
+++ resolved
@@ -1,589 +1,541 @@
-max2 :: (x:Int -> (y:Int -> {Int|_v >= x && _v >= y}))
-max2 = \x . \y . if (>=) x y
-  then x
-  else y
-(Size: 11)
-(Spec size: 7)
-(#measures: 0)
-(#components: 0)
-
-max3 :: (x:Int -> (y:Int -> (z:Int -> {Int|(_v >= x && _v >= y) && _v >= z})))
-max3 = \x . \y . \z . if (&&) ((>=) x y) ((>=) x z)
-  then x
-  else if (>=) y z
-    then y
-    else z
-(Size: 27)
-(Spec size: 11)
-(#measures: 0)
-(#components: 0)
-
-max4 :: (w:Int -> (x:Int -> (y:Int -> (z:Int -> {Int|((_v >= w && _v >= x) && _v >= y) && _v >= z}))))
-max4 = \w . \x . \y . \z . if (&&) ((>=) w x) ((&&) ((>=) w y) ((>=) w z))
-  then w
-  else if (&&) ((>=) x y) ((>=) x z)
-    then x
-    else if (>=) y z
-      then y
-      else z
-(Size: 51)
-(Spec size: 15)
-(#measures: 0)
-(#components: 0)
-
-max5 :: (v:Int -> (w:Int -> (x:Int -> (y:Int -> (z:Int -> {Int|(((_v >= v && _v >= w) && _v >= x) && _v >= y) && _v >= z})))))
-max5 = \v . \w . \x . \y . \z . if (&&) ((>=) v w) ((&&) ((>=) v x) ((&&) ((>=) v y) ((>=) v z)))
-  then v
-  else if (&&) ((>=) w x) ((&&) ((>=) w y) ((>=) w z))
-    then w
-    else if (&&) ((>=) x y) ((>=) x z)
-      then x
-      else if (>=) y z
-        then y
-        else z
-(Size: 83)
-(Spec size: 19)
-(#measures: 0)
-(#components: 0)
-
-add :: (x:{Int|_v >= 0} -> (y:{Int|_v >= 0} -> {Int|_v == x + y}))
-add = \x . \y . if (>=) 0 y
-  then x
-  else if (>=) 0 x
-    then y
-    else inc (add x (dec y))
-<<<<<<< HEAD
-=======
-(Size: 26)
-(Spec size: 11)
-(#measures: 0)
-(#components: 2)
->>>>>>> 386ebebb
-
-null :: <a> . (xs:List (a) -> {Bool|_v == (len xs == 0)})
-null = \xs . match xs with
-  Nil -> true
-  Cons x3 x4 -> false
-(Size: 6)
-(Spec size: 6)
-(#measures: 1)
-(#components: 2)
-
-elem :: <a> . (x:a -> (xs:List (a) -> {Bool|_v == (x) in (elems xs)}))
-elem = \x . \xs . match xs with
-  Nil -> false
-  Cons x3 x4 -> if (==) x3 x
-    then true
-    else elem x x4
-(Size: 18)
-(Spec size: 6)
-(#measures: 2)
-(#components: 1)
-
-stutter :: <a> . (xs:List (a) -> {List (a)|len _v == 2 * len xs})
-stutter = \xs . match xs with
-  Nil -> xs
-  Cons x3 x4 -> Cons x3 (Cons x3 (stutter x4))
-(Size: 16)
-(Spec size: 7)
-(#measures: 1)
-(#components: 2)
-
-replicate :: <a> . (n:{Int|_v >= 0} -> (x:a -> {List (a)|len _v == n}))
-replicate = \n . \x . if (>=) 0 n
-  then Nil
-  else Cons x (replicate (dec n) x)
-(Size: 21)
-(Spec size: 7)
-(#measures: 1)
-(#components: 2)
-
-append :: <a> . (xs:List (a) -> (ys:List (a) -> {List (a)|len _v == len xs + len ys}))
-append = \xs . \ys . match ys with
-  Nil -> xs
-  Cons x4 x5 -> Cons x4 (append xs x5)
-(Size: 15)
-(Spec size: 8)
-(#measures: 1)
-(#components: 1)
-
-concat :: <a> . (xss:ListOfLists (a) -> {List (a)|len _v == sumLen xss})
-concat = \xss . match xss with
-  Nil2 -> Nil
-  Cons2 x3 x4 -> append x3 (concat x4)
-(Size: 12)
-(Spec size: 5)
-(#measures: 3)
-(#components: 2)
-
-take :: <a> . (n:{Int|_v >= 0} -> (xs:{List (a)|len _v >= n} -> {List (a)|len _v == n}))
-take = \n . \xs . match xs with
-  Nil -> xs
-  Cons x4 x5 -> if (>=) 0 n
-    then Nil
-    else Cons x4 (take (dec n) x5)
-(Size: 24)
-(Spec size: 11)
-(#measures: 1)
-(#components: 2)
-
-drop :: <a> . (n:{Int|_v >= 0} -> (xs:{List (a)|len _v >= n} -> {List (a)|len _v == len xs - n}))
-drop = \n . \xs . if (<=) n 0
-  then xs
-  else match xs with
-    Nil -> error
-    Cons x4 x5 -> drop (dec n) x5
-(Size: 20)
-(Spec size: 14)
-(#measures: 1)
-(#components: 2)
-
-delete :: <a> . (x:a -> (xs:List (a) -> {List (a)|elems _v == (elems xs) - ([x])}))
-delete = \x . \xs . match xs with
-  Nil -> xs
-  Cons x3 x4 -> if (==) x3 x
-    then delete x x4
-    else Cons x3 (delete x x4)
-(Size: 26)
-(Spec size: 8)
-(#measures: 2)
-(#components: 1)
-
-map :: <b> . <a> . (f:(_:a -> b) -> (xs:List (a) -> {List (b)|len _v == len xs}))
-map = \f . \xs . match xs with
-  Nil -> Nil
-  Cons x3 x4 -> Cons (f x3) (map (\x14 . f x14) x4)
-<<<<<<< HEAD
-=======
-(Size: 20)
-(Spec size: 5)
-(#measures: 1)
-(#components: 1)
->>>>>>> 386ebebb
-
-zipWith :: <c> . <b> . <a> . (f:(_:a -> (_:b -> c)) -> (xs:List (a) -> (ys:{List (b)|len _v == len xs} -> {List (c)|len _v == len xs})))
-zipWith = \f . \xs . \ys . match xs with
-  Nil -> Nil
-  Cons x4 x5 -> match ys with
-    Nil -> error
-    Cons x8 x9 -> Cons (f x4 x8) (zipWith (\x22 . \x23 . f x22 x23) x5 x9)
-<<<<<<< HEAD
-=======
-(Size: 31)
-(Spec size: 10)
-(#measures: 1)
-(#components: 2)
->>>>>>> 386ebebb
-
-zip :: <b> . <a> . (xs:List (a) -> (ys:{List (b)|len _v == len xs} -> {List (Pair (a) (b))|len _v == len xs}))
-zip = \xs . \ys . match xs with
-  Nil -> Nil
-  Cons x4 x5 -> match ys with
-    Nil -> error
-    Cons x8 x9 -> Cons (Pair x4 x8) (zip x5 x9)
-(Size: 22)
-(Spec size: 10)
-(#measures: 3)
-(#components: 1)
-
-toNat :: (xs:List (Int) -> {List ({Int|_v >= 0})|len _v == len xs})
-toNat = \xs . map (\x4 . if (>=) x4 0
-  then x4
-  else neg x4) xs
-<<<<<<< HEAD
-=======
-(Size: 17)
-(Spec size: 8)
-(#measures: 1)
-(#components: 2)
->>>>>>> 386ebebb
-
-product :: <b> . <a> . (la:List (a) -> (lb:List (b) -> {List (Pair (a) (b))|len _v == len la * len lb}))
-product = \la . \lb . match la with
-  Nil -> Nil
-  Cons x4 x5 -> append (map (\x13 . Pair x4 x13) lb) (product x5 lb)
-<<<<<<< HEAD
-=======
-(Size: 24)
-(Spec size: 8)
-(#measures: 3)
-(#components: 1)
->>>>>>> 386ebebb
-
-insert :: <a> . (x:a -> (xs:UList (a) -> {UList (a)|uelems _v == (uelems xs) + ([x])}))
-insert = \x . \xs . match xs with
-  UNil -> UCons x UNil
-  UCons x7 x8 -> if (==) x7 x
-    then xs
-    else UCons x7 (insert x x8)
-<<<<<<< HEAD
-=======
-(Size: 26)
-(Spec size: 8)
-(#measures: 2)
-(#components: 1)
->>>>>>> 386ebebb
-
-delete :: <a> . (x:a -> (xs:UList (a) -> {UList (a)|uelems _v == (uelems xs) - ([x])}))
-delete = \x . \xs . match xs with
-  UNil -> xs
-  UCons x3 x4 -> if (==) x3 x
-    then x4
-    else UCons x3 (delete x x4)
-(Size: 22)
-(Spec size: 8)
-(#measures: 2)
-(#components: 1)
-
-delete :: <a> . (x:a -> (xs:UList (a) -> {UList (a)|uelems _v == (uelems xs) - ([x])}))
-delete = \x . \xs . match xs with
-  UNil -> xs
-  UCons x3 x4 -> if (==) x3 x
-    then x4
-    else UCons x3 (delete x x4)
-(Size: 22)
-(Spec size: 8)
-(#measures: 2)
-(#components: 1)
-
-elem :: <a> . (x:a -> (xs:UList (a) -> {Bool|_v == (x) in (uelems xs)}))
-elem = \x . \xs . match xs with
-  UNil -> false
-  UCons x3 x4 -> if (==) x3 x
-    then true
-    else elem x x4
-(Size: 18)
-(Spec size: 6)
-(#measures: 4)
-(#components: 1)
-
-strengthen :: <a> . (x:a -> (xs:{UList (a)|!(x) in (uelems _v)} -> {UList ({a|_v /= x})|uelems _v == uelems xs && ulen _v == ulen xs}))
-strengthen = \x . \xs . match xs with
-  UNil -> UNil
-  UCons x3 x4 -> UCons x3 (strengthen x x4)
-(Size: 15)
-(Spec size: 19)
-(#measures: 4)
-(#components: 1)
-
-nub' :: <a> . (xs:List (a) -> (acc:UList (a) -> {UList (a)|uelems _v == (uelems acc) + (elems xs)}))
-nub' = \xs . \acc . match xs with
-  Nil -> acc
-  Cons x3 x4 -> if elem x3 acc
-    then nub' x4 acc
-    else nub' x4 (UCons x3 (strengthen x3 acc))
-(Size: 30)
-(Spec size: 8)
-(#measures: 4)
-(#components: 1)
-
-compress :: <a> . (xs:List (a) -> {CList (a)|celems _v == elems xs})
-compress = \xs . match xs with
-  Nil -> CNil
-  Cons x3 x4 -> match compress x4 with
-    CNil -> CCons x3 CNil
-    CCons x13 x14 -> if (==) x3 x13
-      then CCons x13 x14
-      else CCons x3 (CCons x13 x14)
-<<<<<<< HEAD
-=======
-(Size: 34)
-(Spec size: 5)
-(#measures: 5)
-(#components: 2)
->>>>>>> 386ebebb
-
-elem :: <a> . (x:a -> (t:Tree (a) -> {Bool|_v == (x) in (telems t)}))
-elem = \x . \t . match t with
-  Empty -> false
-  Node x4 x5 x6 -> if (==) x4 x
-    then not false
-    else or (elem x x5) (elem x x6)
-(Size: 28)
-(Spec size: 6)
-(#measures: 2)
-(#components: 3)
-
-flatten :: <a> . (t:Tree (a) -> {List (a)|len _v == size t})
-flatten = \t . match t with
-  Empty -> Nil
-  Node x4 x5 x6 -> Cons x4 (append (flatten x5) (flatten x6))
-(Size: 18)
-(Spec size: 5)
-(#measures: 2)
-(#components: 3)
-
-insert :: <a> . (x:a -> (xs:IList (a) -> {IList (a)|ielems _v == (ielems xs) + ([x])}))
-insert = \x . \xs . match xs with
-  INil -> ICons x INil
-  ICons x7 x8 -> if (&&) ((<=) x x7) ((<=) x7 x)
-    then xs
-    else if (<=) x7 x
-      then ICons x7 (insert x x8)
-      else ICons x (ICons x7 x8)
-<<<<<<< HEAD
-=======
-(Size: 49)
-(Spec size: 8)
-(#measures: 2)
-(#components: 1)
->>>>>>> 386ebebb
-
-insertSort :: <a> . (xs:List (a) -> {IList (a)|ielems _v == elems xs})
-insertSort = \xs . match xs with
-  Nil -> INil
-  Cons x3 x4 -> insert x3 (insertSort x4)
-(Size: 12)
-(Spec size: 5)
-(#measures: 4)
-(#components: 2)
-
-split :: <a> . (xs:List (a) -> {Pair ({List (a)|abs(len xs - len _v * 2) <= 1}) (List (a))|len fst _v + len snd _v == len xs && (elems fst _v) + (elems snd _v) == elems xs})
-split = \xs . match xs with
-  Nil -> Pair xs xs
-  Cons x7 x8 -> match x8 with
-    Nil -> Pair x8 xs
-    Cons x15 x16 -> match split x16 with
-      Pair x21 x22 -> Pair (Cons x15 x21) (Cons x7 x22)
-(Size: 33)
-(Spec size: 31)
-(#measures: 4)
-(#components: 2)
-
-merge :: <a> . (xs:IList (a) -> (ys:IList (a) -> {IList (a)|ilen _v == ilen xs + ilen ys && ielems _v == (ielems xs) + (ielems ys)}))
-merge = \xs . \ys . match ys with
-  INil -> xs
-  ICons x4 x5 -> match xs with
-    INil -> ICons x4 x5
-    ICons x12 x13 -> if (<) x12 x4
-      then ICons x12 (merge x13 (ICons x4 x5))
-      else ICons x4 (merge (ICons x12 x13) x5)
-<<<<<<< HEAD
-=======
-(Size: 45)
-(Spec size: 17)
-(#measures: 2)
-(#components: 1)
->>>>>>> 386ebebb
-
-mergeSort :: <a> . (xs:List (a) -> {IList (a)|ilen _v == len xs && ielems _v == elems xs})
-mergeSort = \xs . match xs with
-  Nil -> INil
-  Cons x3 x4 -> match x4 with
-    Nil -> ICons x3 INil
-    Cons x11 x12 -> match split xs with
-      Pair x17 x18 -> merge (mergeSort x17) (mergeSort x18)
-<<<<<<< HEAD
-=======
-(Size: 25)
-(Spec size: 11)
-(#measures: 6)
-(#components: 2)
->>>>>>> 386ebebb
-
-partition :: <a> . (p:a -> (xs:List (a) -> {Pair (List ({a|_v <= p})) (List ({a|_v > p}))|len fst _v + len snd _v == len xs && (elems fst _v) + (elems snd _v) == elems xs}))
-partition = \p . \xs . match xs with
-  Nil -> Pair Nil Nil
-  Cons x7 x8 -> match partition p x8 with
-    Pair x15 x16 -> if (<=) x7 p
-      then Pair (Cons x7 x15) x16
-      else Pair x15 (Cons x7 x16)
-<<<<<<< HEAD
-=======
-(Size: 40)
-(Spec size: 27)
-(#measures: 4)
-(#components: 1)
->>>>>>> 386ebebb
-
-pivotAppend :: <a> . (p:a -> (xs:IList ({a|_v <= p}) -> (ys:IList ({a|_v > p}) -> {IList (a)|ilen _v == (ilen xs + ilen ys) + 1 && ielems _v == ((ielems xs) + (ielems ys)) + ([p])})))
-pivotAppend = \p . \xs . \ys . match xs with
-  INil -> ICons p ys
-  ICons x8 x9 -> ICons x8 (pivotAppend p x9 ys)
-(Size: 22)
-(Spec size: 28)
-(#measures: 2)
-(#components: 2)
-
-quickSort :: <a> . (xs:List (a) -> {IList (a)|ilen _v == len xs && ielems _v == elems xs})
-quickSort = \xs . match xs with
-  Nil -> INil
-  Cons x3 x4 -> match partition x3 x4 with
-    Pair x11 x12 -> pivotAppend x3 (quickSort x11) (quickSort x12)
-<<<<<<< HEAD
-=======
-(Size: 22)
-(Spec size: 11)
-(#measures: 6)
-(#components: 3)
->>>>>>> 386ebebb
-
-member :: <a> . (x:a -> (t:BST (a) -> {Bool|_v == (x) in (telems t)}))
-member = \x . \t . match t with
-  Empty -> false
-  Node x4 x5 x6 -> if (&&) ((<=) x x4) ((<=) x4 x)
-    then true
-    else if (<=) x x4
-      then member x x5
-      else member x x6
-(Size: 37)
-(Spec size: 6)
-(#measures: 2)
-(#components: 2)
-
-insert :: <a> . (x:a -> (t:BST (a) -> {BST (a)|elems _v == (elems t) + ([x])}))
-insert = \x . \t . match t with
-  Empty -> Node x Empty Empty
-  Node x10 x11 x12 -> if (&&) ((<=) x x10) ((<=) x10 x)
-    then t
-    else if (<=) x10 x
-      then Node x10 x11 (insert x x12)
-      else Node x10 (insert x x11) x12
-(Size: 55)
-(Spec size: 8)
-(#measures: 2)
-(#components: 2)
-
-insert :: <a> . (x:a -> (t:BST (a) -> {BST (a)|telems _v == (telems t) + ([x])}))
-insert = \x . \t . match t with
-  Empty -> Node x Empty Empty
-  Node x10 x11 x12 -> if (&&) ((<=) x x10) ((<=) x10 x)
-    then t
-    else if (<=) x10 x
-      then Node x10 x11 (insert x x12)
-      else Node x10 (insert x x11) x12
-(Size: 55)
-(Spec size: 8)
-(#measures: 6)
-(#components: 3)
-
-toBST :: <a> . (xs:List (a) -> {BST (a)|telems _v == elems xs})
-toBST = \xs . match xs with
-  Nil -> Empty
-  Cons x3 x4 -> insert x3 (toBST x4)
-(Size: 12)
-(Spec size: 5)
-(#measures: 6)
-(#components: 3)
-
-pivotAppend :: <a> . (p:a -> (xs:IList ({a|_v < p}) -> (ys:IList ({a|_v > p}) -> {IList (a)|ilen _v == (ilen xs + ilen ys) + 1 && ielems _v == ((ielems xs) + (ielems ys)) + ([p])})))
-pivotAppend = \p . \xs . \ys . match xs with
-  INil -> ICons p ys
-  ICons x8 x9 -> ICons x8 (pivotAppend p x9 ys)
-<<<<<<< HEAD
-=======
-(Size: 22)
-(Spec size: 28)
-(#measures: 6)
-(#components: 3)
->>>>>>> 386ebebb
-
-flatten :: <a> . (t:BST (a) -> {IList (a)|ielems _v == telems t})
-flatten = \t . match t with
-  Empty -> INil
-  Node x4 x5 x6 -> pivotAppend x4 (flatten x5) (flatten x6)
-(Size: 16)
-(Spec size: 5)
-(#measures: 6)
-(#components: 3)
-
-sort :: <a> . (xs:List (a) -> {IList (a)|ielems _v == elems xs})
-sort = \xs . match xs with
-  Nil -> INil
-  Cons x3 x4 -> flatten (toBST xs)
-(Size: 10)
-(Spec size: 5)
-(#measures: 6)
-(#components: 3)
-
-mergePivot :: <a> . (p:a -> (t1:BST ({a|_v < p}) -> (t2:BST ({a|_v > p}) -> {BST (a)|elems _v == (elems t1) + (elems t2)})))
-mergePivot = \p . \t1 . \t2 . match t1 with
-  Empty -> t2
-  Node x5 x6 x7 -> Node x5 x6 (mergePivot p x7 t2)
-(Size: 20)
-(Spec size: 14)
-(#measures: 2)
-(#components: 2)
-
-delete :: <a> . (t:BST (a) -> (x:a -> {BST (a)|elems _v == (elems t) - ([x])}))
-delete = \t . \x . match t with
-  Empty -> t
-  Node x4 x5 x6 -> if (==) x4 x
-    then mergePivot x x5 x6
-    else if (<) x4 x
-      then Node x4 x5 (delete x6 x)
-      else Node x4 (delete x5 x) x6
-(Size: 47)
-(Spec size: 8)
-(#measures: 2)
-(#components: 2)
-
-member :: <a> . (x:a -> (t:Heap (a) -> {Bool|_v == (x) in (elems t)}))
-member = \x . \t . match t with
-  Empty -> false
-  Node x4 x5 x6 -> if (==) x4 x
-    then not false
-    else or (member x x5) (member x x6)
-<<<<<<< HEAD
-=======
-(Size: 28)
-(Spec size: 6)
-(#measures: 2)
-(#components: 3)
-
-transform :: (x:AST -> {PAST|result2 _v == result x})
-transform = \x . match x with
-  Zero -> IntNode zero
-  One -> IntNode one
-  Two -> IntNode two
-  PlusNode x9 x10 -> OpNode zero (transform x10) (transform x9)
-  MinusNode x23 x24 -> OpNode one (transform x23) (transform x24)
-  ProductNode x37 x38 -> OpNode two (transform x37) (transform x38)
-(Size: 46)
-(Spec size: 5)
-(#measures: 4)
-(#components: 3)
-
-transform :: (x:AST -> {PAST|result2 _v == result x && elems2 _v == elems x})
-transform = \x . match x with
-  Zero -> IntNode zero
-  One -> IntNode one
-  Two -> IntNode two
-  Var x8 -> VarNode x8
-  PlusNode x13 x14 -> OpNode zero (transform x13) (transform x14)
-  MinusNode x27 x28 -> OpNode one (transform x27) (transform x28)
-  ProductNode x41 x42 -> OpNode two (transform x41) (transform x42)
-(Size: 49)
-(Spec size: 11)
-(#measures: 6)
-(#components: 3)
->>>>>>> 386ebebb
-
-max :: <P :: Int -> Bool> . (x:{Int|P _v} -> (y:{Int|P _v} -> {Int|(P _v && _v >= x) && _v >= y}))
-max = \x . \y . if (>=) x y
-  then x
-  else y
-<<<<<<< HEAD
-=======
-(Size: 11)
-(Spec size: 14)
-(#measures: 0)
-(#components: 0)
->>>>>>> 386ebebb
-
-insert :: <a> . (x:a -> (xs:List (a) <_0 <= _1> -> {List (a) <_0 <= _1>|elems _v == (elems xs) + ([x])}))
-insert = \x . \xs . match xs with
-  Nil -> Cons x Nil
-  Cons x7 x8 -> if (&&) ((<=) x x7) ((<=) x7 x)
-    then xs
-    else if (<=) x7 x
-      then Cons x7 (insert x x8)
-      else Cons x (Cons x7 x8)
-<<<<<<< HEAD
-=======
-(Size: 49)
-(Spec size: 14)
-(#measures: 2)
-(#components: 1)
->>>>>>> 386ebebb
-
+max2 :: (x:Int -> (y:Int -> {Int|_v >= x && _v >= y}))
+max2 = \x . \y . if (>=) x y
+  then x
+  else y
+(Size: 11)
+(Spec size: 7)
+(#measures: 0)
+(#components: 0)
+
+max3 :: (x:Int -> (y:Int -> (z:Int -> {Int|(_v >= x && _v >= y) && _v >= z})))
+max3 = \x . \y . \z . if (&&) ((>=) x y) ((>=) x z)
+  then x
+  else if (>=) y z
+    then y
+    else z
+(Size: 27)
+(Spec size: 11)
+(#measures: 0)
+(#components: 0)
+
+max4 :: (w:Int -> (x:Int -> (y:Int -> (z:Int -> {Int|((_v >= w && _v >= x) && _v >= y) && _v >= z}))))
+max4 = \w . \x . \y . \z . if (&&) ((>=) w x) ((&&) ((>=) w y) ((>=) w z))
+  then w
+  else if (&&) ((>=) x y) ((>=) x z)
+    then x
+    else if (>=) y z
+      then y
+      else z
+(Size: 51)
+(Spec size: 15)
+(#measures: 0)
+(#components: 0)
+
+max5 :: (v:Int -> (w:Int -> (x:Int -> (y:Int -> (z:Int -> {Int|(((_v >= v && _v >= w) && _v >= x) && _v >= y) && _v >= z})))))
+max5 = \v . \w . \x . \y . \z . if (&&) ((>=) v w) ((&&) ((>=) v x) ((&&) ((>=) v y) ((>=) v z)))
+  then v
+  else if (&&) ((>=) w x) ((&&) ((>=) w y) ((>=) w z))
+    then w
+    else if (&&) ((>=) x y) ((>=) x z)
+      then x
+      else if (>=) y z
+        then y
+        else z
+(Size: 83)
+(Spec size: 19)
+(#measures: 0)
+(#components: 0)
+
+add :: (x:{Int|_v >= 0} -> (y:{Int|_v >= 0} -> {Int|_v == x + y}))
+add = \x . \y . if (>=) 0 y
+  then x
+  else if (>=) 0 x
+    then y
+    else inc (add x (dec y))
+(Size: 26)
+(Spec size: 11)
+(#measures: 0)
+(#components: 2)
+
+null :: <a> . (xs:List (a) -> {Bool|_v == (len xs == 0)})
+null = \xs . match xs with
+  Nil -> true
+  Cons x3 x4 -> false
+(Size: 6)
+(Spec size: 6)
+(#measures: 1)
+(#components: 2)
+
+elem :: <a> . (x:a -> (xs:List (a) -> {Bool|_v == (x) in (elems xs)}))
+elem = \x . \xs . match xs with
+  Nil -> false
+  Cons x3 x4 -> if (==) x3 x
+    then true
+    else elem x x4
+(Size: 18)
+(Spec size: 6)
+(#measures: 2)
+(#components: 1)
+
+stutter :: <a> . (xs:List (a) -> {List (a)|len _v == 2 * len xs})
+stutter = \xs . match xs with
+  Nil -> xs
+  Cons x3 x4 -> Cons x3 (Cons x3 (stutter x4))
+(Size: 16)
+(Spec size: 7)
+(#measures: 1)
+(#components: 2)
+
+replicate :: <a> . (n:{Int|_v >= 0} -> (x:a -> {List (a)|len _v == n}))
+replicate = \n . \x . if (>=) 0 n
+  then Nil
+  else Cons x (replicate (dec n) x)
+(Size: 21)
+(Spec size: 7)
+(#measures: 1)
+(#components: 2)
+
+append :: <a> . (xs:List (a) -> (ys:List (a) -> {List (a)|len _v == len xs + len ys}))
+append = \xs . \ys . match ys with
+  Nil -> xs
+  Cons x4 x5 -> Cons x4 (append xs x5)
+(Size: 15)
+(Spec size: 8)
+(#measures: 1)
+(#components: 1)
+
+concat :: <a> . (xss:ListOfLists (a) -> {List (a)|len _v == sumLen xss})
+concat = \xss . match xss with
+  Nil2 -> Nil
+  Cons2 x3 x4 -> append x3 (concat x4)
+(Size: 12)
+(Spec size: 5)
+(#measures: 3)
+(#components: 2)
+
+take :: <a> . (n:{Int|_v >= 0} -> (xs:{List (a)|len _v >= n} -> {List (a)|len _v == n}))
+take = \n . \xs . match xs with
+  Nil -> xs
+  Cons x4 x5 -> if (>=) 0 n
+    then Nil
+    else Cons x4 (take (dec n) x5)
+(Size: 24)
+(Spec size: 11)
+(#measures: 1)
+(#components: 2)
+
+drop :: <a> . (n:{Int|_v >= 0} -> (xs:{List (a)|len _v >= n} -> {List (a)|len _v == len xs - n}))
+drop = \n . \xs . if (<=) n 0
+  then xs
+  else match xs with
+    Nil -> error
+    Cons x4 x5 -> drop (dec n) x5
+(Size: 20)
+(Spec size: 14)
+(#measures: 1)
+(#components: 2)
+
+delete :: <a> . (x:a -> (xs:List (a) -> {List (a)|elems _v == (elems xs) - ([x])}))
+delete = \x . \xs . match xs with
+  Nil -> xs
+  Cons x3 x4 -> if (==) x3 x
+    then delete x x4
+    else Cons x3 (delete x x4)
+(Size: 26)
+(Spec size: 8)
+(#measures: 2)
+(#components: 1)
+
+map :: <b> . <a> . (f:(_:a -> b) -> (xs:List (a) -> {List (b)|len _v == len xs}))
+map = \f . \xs . match xs with
+  Nil -> Nil
+  Cons x3 x4 -> Cons (f x3) (map (\x14 . f x14) x4)
+(Size: 20)
+(Spec size: 5)
+(#measures: 1)
+(#components: 1)
+
+zipWith :: <c> . <b> . <a> . (f:(_:a -> (_:b -> c)) -> (xs:List (a) -> (ys:{List (b)|len _v == len xs} -> {List (c)|len _v == len xs})))
+zipWith = \f . \xs . \ys . match xs with
+  Nil -> Nil
+  Cons x4 x5 -> match ys with
+    Nil -> error
+    Cons x8 x9 -> Cons (f x4 x8) (zipWith (\x22 . \x23 . f x22 x23) x5 x9)
+(Size: 31)
+(Spec size: 10)
+(#measures: 1)
+(#components: 2)
+
+zip :: <b> . <a> . (xs:List (a) -> (ys:{List (b)|len _v == len xs} -> {List (Pair (a) (b))|len _v == len xs}))
+zip = \xs . \ys . match xs with
+  Nil -> Nil
+  Cons x4 x5 -> match ys with
+    Nil -> error
+    Cons x8 x9 -> Cons (Pair x4 x8) (zip x5 x9)
+(Size: 22)
+(Spec size: 10)
+(#measures: 3)
+(#components: 1)
+
+toNat :: (xs:List (Int) -> {List ({Int|_v >= 0})|len _v == len xs})
+toNat = \xs . map (\x4 . if (>=) x4 0
+  then x4
+  else neg x4) xs
+(Size: 17)
+(Spec size: 8)
+(#measures: 1)
+(#components: 2)
+
+product :: <b> . <a> . (la:List (a) -> (lb:List (b) -> {List (Pair (a) (b))|len _v == len la * len lb}))
+product = \la . \lb . match la with
+  Nil -> Nil
+  Cons x4 x5 -> append (map (\x13 . Pair x4 x13) lb) (product x5 lb)
+(Size: 24)
+(Spec size: 8)
+(#measures: 3)
+(#components: 1)
+
+insert :: <a> . (x:a -> (xs:UList (a) -> {UList (a)|uelems _v == (uelems xs) + ([x])}))
+insert = \x . \xs . match xs with
+  UNil -> UCons x UNil
+  UCons x7 x8 -> if (==) x7 x
+    then xs
+    else UCons x7 (insert x x8)
+(Size: 26)
+(Spec size: 8)
+(#measures: 2)
+(#components: 1)
+
+delete :: <a> . (x:a -> (xs:UList (a) -> {UList (a)|uelems _v == (uelems xs) - ([x])}))
+delete = \x . \xs . match xs with
+  UNil -> xs
+  UCons x3 x4 -> if (==) x3 x
+    then x4
+    else UCons x3 (delete x x4)
+(Size: 22)
+(Spec size: 8)
+(#measures: 2)
+(#components: 1)
+
+delete :: <a> . (x:a -> (xs:UList (a) -> {UList (a)|uelems _v == (uelems xs) - ([x])}))
+delete = \x . \xs . match xs with
+  UNil -> xs
+  UCons x3 x4 -> if (==) x3 x
+    then x4
+    else UCons x3 (delete x x4)
+(Size: 22)
+(Spec size: 8)
+(#measures: 2)
+(#components: 1)
+
+elem :: <a> . (x:a -> (xs:UList (a) -> {Bool|_v == (x) in (uelems xs)}))
+elem = \x . \xs . match xs with
+  UNil -> false
+  UCons x3 x4 -> if (==) x3 x
+    then true
+    else elem x x4
+(Size: 18)
+(Spec size: 6)
+(#measures: 4)
+(#components: 1)
+
+strengthen :: <a> . (x:a -> (xs:{UList (a)|!(x) in (uelems _v)} -> {UList ({a|_v /= x})|uelems _v == uelems xs && ulen _v == ulen xs}))
+strengthen = \x . \xs . match xs with
+  UNil -> UNil
+  UCons x3 x4 -> UCons x3 (strengthen x x4)
+(Size: 15)
+(Spec size: 19)
+(#measures: 4)
+(#components: 1)
+
+nub' :: <a> . (xs:List (a) -> (acc:UList (a) -> {UList (a)|uelems _v == (uelems acc) + (elems xs)}))
+nub' = \xs . \acc . match xs with
+  Nil -> acc
+  Cons x3 x4 -> if elem x3 acc
+    then nub' x4 acc
+    else nub' x4 (UCons x3 (strengthen x3 acc))
+(Size: 30)
+(Spec size: 8)
+(#measures: 4)
+(#components: 1)
+
+compress :: <a> . (xs:List (a) -> {CList (a)|celems _v == elems xs})
+compress = \xs . match xs with
+  Nil -> CNil
+  Cons x3 x4 -> match compress x4 with
+    CNil -> CCons x3 CNil
+    CCons x13 x14 -> if (==) x3 x13
+      then CCons x13 x14
+      else CCons x3 (CCons x13 x14)
+(Size: 34)
+(Spec size: 5)
+(#measures: 5)
+(#components: 2)
+
+elem :: <a> . (x:a -> (t:Tree (a) -> {Bool|_v == (x) in (telems t)}))
+elem = \x . \t . match t with
+  Empty -> false
+  Node x4 x5 x6 -> if (==) x4 x
+    then not false
+    else or (elem x x5) (elem x x6)
+(Size: 28)
+(Spec size: 6)
+(#measures: 2)
+(#components: 3)
+
+flatten :: <a> . (t:Tree (a) -> {List (a)|len _v == size t})
+flatten = \t . match t with
+  Empty -> Nil
+  Node x4 x5 x6 -> Cons x4 (append (flatten x5) (flatten x6))
+(Size: 18)
+(Spec size: 5)
+(#measures: 2)
+(#components: 3)
+
+insert :: <a> . (x:a -> (xs:IList (a) -> {IList (a)|ielems _v == (ielems xs) + ([x])}))
+insert = \x . \xs . match xs with
+  INil -> ICons x INil
+  ICons x7 x8 -> if (&&) ((<=) x x7) ((<=) x7 x)
+    then xs
+    else if (<=) x7 x
+      then ICons x7 (insert x x8)
+      else ICons x (ICons x7 x8)
+(Size: 49)
+(Spec size: 8)
+(#measures: 2)
+(#components: 1)
+
+insertSort :: <a> . (xs:List (a) -> {IList (a)|ielems _v == elems xs})
+insertSort = \xs . match xs with
+  Nil -> INil
+  Cons x3 x4 -> insert x3 (insertSort x4)
+(Size: 12)
+(Spec size: 5)
+(#measures: 4)
+(#components: 2)
+
+split :: <a> . (xs:List (a) -> {Pair ({List (a)|abs(len xs - len _v * 2) <= 1}) (List (a))|len fst _v + len snd _v == len xs && (elems fst _v) + (elems snd _v) == elems xs})
+split = \xs . match xs with
+  Nil -> Pair xs xs
+  Cons x7 x8 -> match x8 with
+    Nil -> Pair x8 xs
+    Cons x15 x16 -> match split x16 with
+      Pair x21 x22 -> Pair (Cons x15 x21) (Cons x7 x22)
+(Size: 33)
+(Spec size: 31)
+(#measures: 4)
+(#components: 2)
+
+merge :: <a> . (xs:IList (a) -> (ys:IList (a) -> {IList (a)|ilen _v == ilen xs + ilen ys && ielems _v == (ielems xs) + (ielems ys)}))
+merge = \xs . \ys . match ys with
+  INil -> xs
+  ICons x4 x5 -> match xs with
+    INil -> ICons x4 x5
+    ICons x12 x13 -> if (<) x12 x4
+      then ICons x12 (merge x13 (ICons x4 x5))
+      else ICons x4 (merge (ICons x12 x13) x5)
+(Size: 45)
+(Spec size: 17)
+(#measures: 2)
+(#components: 1)
+
+mergeSort :: <a> . (xs:List (a) -> {IList (a)|ilen _v == len xs && ielems _v == elems xs})
+mergeSort = \xs . match xs with
+  Nil -> INil
+  Cons x3 x4 -> match x4 with
+    Nil -> ICons x3 INil
+    Cons x11 x12 -> match split xs with
+      Pair x17 x18 -> merge (mergeSort x17) (mergeSort x18)
+(Size: 25)
+(Spec size: 11)
+(#measures: 6)
+(#components: 2)
+
+partition :: <a> . (p:a -> (xs:List (a) -> {Pair (List ({a|_v <= p})) (List ({a|_v > p}))|len fst _v + len snd _v == len xs && (elems fst _v) + (elems snd _v) == elems xs}))
+partition = \p . \xs . match xs with
+  Nil -> Pair Nil Nil
+  Cons x7 x8 -> match partition p x8 with
+    Pair x15 x16 -> if (<=) x7 p
+      then Pair (Cons x7 x15) x16
+      else Pair x15 (Cons x7 x16)
+(Size: 40)
+(Spec size: 27)
+(#measures: 4)
+(#components: 1)
+
+pivotAppend :: <a> . (p:a -> (xs:IList ({a|_v <= p}) -> (ys:IList ({a|_v > p}) -> {IList (a)|ilen _v == (ilen xs + ilen ys) + 1 && ielems _v == ((ielems xs) + (ielems ys)) + ([p])})))
+pivotAppend = \p . \xs . \ys . match xs with
+  INil -> ICons p ys
+  ICons x8 x9 -> ICons x8 (pivotAppend p x9 ys)
+(Size: 22)
+(Spec size: 28)
+(#measures: 2)
+(#components: 2)
+
+quickSort :: <a> . (xs:List (a) -> {IList (a)|ilen _v == len xs && ielems _v == elems xs})
+quickSort = \xs . match xs with
+  Nil -> INil
+  Cons x3 x4 -> match partition x3 x4 with
+    Pair x11 x12 -> pivotAppend x3 (quickSort x11) (quickSort x12)
+(Size: 22)
+(Spec size: 11)
+(#measures: 6)
+(#components: 3)
+
+member :: <a> . (x:a -> (t:BST (a) -> {Bool|_v == (x) in (telems t)}))
+member = \x . \t . match t with
+  Empty -> false
+  Node x4 x5 x6 -> if (&&) ((<=) x x4) ((<=) x4 x)
+    then true
+    else if (<=) x x4
+      then member x x5
+      else member x x6
+(Size: 37)
+(Spec size: 6)
+(#measures: 2)
+(#components: 2)
+
+insert :: <a> . (x:a -> (t:BST (a) -> {BST (a)|elems _v == (elems t) + ([x])}))
+insert = \x . \t . match t with
+  Empty -> Node x Empty Empty
+  Node x10 x11 x12 -> if (&&) ((<=) x x10) ((<=) x10 x)
+    then t
+    else if (<=) x10 x
+      then Node x10 x11 (insert x x12)
+      else Node x10 (insert x x11) x12
+(Size: 55)
+(Spec size: 8)
+(#measures: 2)
+(#components: 2)
+
+insert :: <a> . (x:a -> (t:BST (a) -> {BST (a)|telems _v == (telems t) + ([x])}))
+insert = \x . \t . match t with
+  Empty -> Node x Empty Empty
+  Node x10 x11 x12 -> if (&&) ((<=) x x10) ((<=) x10 x)
+    then t
+    else if (<=) x10 x
+      then Node x10 x11 (insert x x12)
+      else Node x10 (insert x x11) x12
+(Size: 55)
+(Spec size: 8)
+(#measures: 6)
+(#components: 3)
+
+toBST :: <a> . (xs:List (a) -> {BST (a)|telems _v == elems xs})
+toBST = \xs . match xs with
+  Nil -> Empty
+  Cons x3 x4 -> insert x3 (toBST x4)
+(Size: 12)
+(Spec size: 5)
+(#measures: 6)
+(#components: 3)
+
+pivotAppend :: <a> . (p:a -> (xs:IList ({a|_v < p}) -> (ys:IList ({a|_v > p}) -> {IList (a)|ilen _v == (ilen xs + ilen ys) + 1 && ielems _v == ((ielems xs) + (ielems ys)) + ([p])})))
+pivotAppend = \p . \xs . \ys . match xs with
+  INil -> ICons p ys
+  ICons x8 x9 -> ICons x8 (pivotAppend p x9 ys)
+(Size: 22)
+(Spec size: 28)
+(#measures: 6)
+(#components: 3)
+
+flatten :: <a> . (t:BST (a) -> {IList (a)|ielems _v == telems t})
+flatten = \t . match t with
+  Empty -> INil
+  Node x4 x5 x6 -> pivotAppend x4 (flatten x5) (flatten x6)
+(Size: 16)
+(Spec size: 5)
+(#measures: 6)
+(#components: 3)
+
+sort :: <a> . (xs:List (a) -> {IList (a)|ielems _v == elems xs})
+sort = \xs . match xs with
+  Nil -> INil
+  Cons x3 x4 -> flatten (toBST xs)
+(Size: 10)
+(Spec size: 5)
+(#measures: 6)
+(#components: 3)
+
+mergePivot :: <a> . (p:a -> (t1:BST ({a|_v < p}) -> (t2:BST ({a|_v > p}) -> {BST (a)|elems _v == (elems t1) + (elems t2)})))
+mergePivot = \p . \t1 . \t2 . match t1 with
+  Empty -> t2
+  Node x5 x6 x7 -> Node x5 x6 (mergePivot p x7 t2)
+(Size: 20)
+(Spec size: 14)
+(#measures: 2)
+(#components: 2)
+
+delete :: <a> . (t:BST (a) -> (x:a -> {BST (a)|elems _v == (elems t) - ([x])}))
+delete = \t . \x . match t with
+  Empty -> t
+  Node x4 x5 x6 -> if (==) x4 x
+    then mergePivot x x5 x6
+    else if (<) x4 x
+      then Node x4 x5 (delete x6 x)
+      else Node x4 (delete x5 x) x6
+(Size: 47)
+(Spec size: 8)
+(#measures: 2)
+(#components: 2)
+
+member :: <a> . (x:a -> (t:Heap (a) -> {Bool|_v == (x) in (elems t)}))
+member = \x . \t . match t with
+  Empty -> false
+  Node x4 x5 x6 -> if (==) x4 x
+    then not false
+    else or (member x x5) (member x x6)
+(Size: 28)
+(Spec size: 6)
+(#measures: 2)
+(#components: 3)
+
+transform :: (x:AST -> {PAST|result2 _v == result x})
+transform = \x . match x with
+  Zero -> IntNode zero
+  One -> IntNode one
+  Two -> IntNode two
+  PlusNode x9 x10 -> OpNode zero (transform x10) (transform x9)
+  MinusNode x23 x24 -> OpNode one (transform x23) (transform x24)
+  ProductNode x37 x38 -> OpNode two (transform x37) (transform x38)
+(Size: 46)
+(Spec size: 5)
+(#measures: 4)
+(#components: 3)
+
+transform :: (x:AST -> {PAST|result2 _v == result x && elems2 _v == elems x})
+transform = \x . match x with
+  Zero -> IntNode zero
+  One -> IntNode one
+  Two -> IntNode two
+  Var x8 -> VarNode x8
+  PlusNode x13 x14 -> OpNode zero (transform x13) (transform x14)
+  MinusNode x27 x28 -> OpNode one (transform x27) (transform x28)
+  ProductNode x41 x42 -> OpNode two (transform x41) (transform x42)
+(Size: 49)
+(Spec size: 11)
+(#measures: 6)
+(#components: 3)
+
+max :: <P :: Int -> Bool> . (x:{Int|P _v} -> (y:{Int|P _v} -> {Int|(P _v && _v >= x) && _v >= y}))
+max = \x . \y . if (>=) x y
+  then x
+  else y
+(Size: 11)
+(Spec size: 14)
+(#measures: 0)
+(#components: 0)
+
+insert :: <a> . (x:a -> (xs:List (a) <_0 <= _1> -> {List (a) <_0 <= _1>|elems _v == (elems xs) + ([x])}))
+insert = \x . \xs . match xs with
+  Nil -> Cons x Nil
+  Cons x7 x8 -> if (&&) ((<=) x x7) ((<=) x7 x)
+    then xs
+    else if (<=) x7 x
+      then Cons x7 (insert x x8)
+      else Cons x (Cons x7 x8)
+(Size: 49)
+(Spec size: 14)
+(#measures: 2)
+(#components: 1)
+